[tox]
minversion=3.24.0
envlist = black,mypy,flake8,docstrings,py{36,37,38,39},func-py37,func-cover,cover

[testenv:py{27,35,36,37,38,39}]
deps =
    -r{toxinidir}/requirements.txt
    -r{toxinidir}/requirements_dev.txt
    pytest
    pytest-cov
    pytest-xdist
    pytest-flask
    pytest-split
    pytest-mock<=3.2.0
    pytest-timeout
    pytest-openfiles
    pytest-flakefinder
install_command = pip install -f https://download.pytorch.org/whl/torch_stable.html {opts} {packages}
passenv =
    USERNAME
    CI_PYTEST_SPLIT_ARGS
    CI_PYTEST_PARALLEL
setenv =
    py{27,35,36,37,38,39}: COVERAGE_FILE={envdir}/.coverage
    py{37}: WINDIR=C:\\Windows
# Pytorch installations on non-darwin need the `-f`
whitelist_externals =
    mkdir
    bash
    git
# Workaround for bug with fastparquet and numpy<0.20 ("numpy.ndarray size changed, may indicate binary incompatibility")
commands_pre =
    py{36,37,38}: pip install fastparquet
    bash -c "if [ ! -f {toxinidir}/wandb/sweeps_engine/requirements.txt ]; then git submodule update --init --remote; fi"
    pip install -r{toxinidir}/wandb/sweeps_engine/requirements.txt
commands =
    py{35,36,37,38,39}: ipython kernel install --user --name=wandb_python
    mkdir -p test-results
    python -m pytest {env:CI_PYTEST_SPLIT_ARGS:} -n={env:CI_PYTEST_PARALLEL:4} --durations=20 --junitxml=test-results/junit.xml --cov-config=.coveragerc --cov --cov-report= --no-cov-on-fail --ignore=wandb/sweeps --ignore=wandb/sweeps_engine --ignore=build/ {posargs:tests/}

[testenv:dev]
usedevelop = true
basepython = python3
commands = ipython

; [testenv:codemod]
; basepython=python3
; skip_install = true
; deps =
;     libcst
; commands=
;     /bin/bash -c './tools/strip_type_annotations.sh'

[testenv:bumpversion-to-dev]
basepython=python3
skip_install = true
deps =
    bumpversion==0.5.3
commands=
    python ./tools/bumpversion-tool.py --to-dev {posargs}

[testenv:bumpversion-from-dev]
basepython=python3
skip_install = true
deps =
    bumpversion==0.5.3
commands=
    python ./tools/bumpversion-tool.py --from-dev {posargs}

; [testenv:codemodcheck]
; basepython=python3
; skip_install = true
; deps =
;     libcst
; commands=
;     /bin/bash -c './tools/strip_type_annotations.sh --check'

[testenv:protocheck]
basepython=python3
skip_install = true
whitelist_externals =
    cp
    rm
    diff
deps =
    grpcio==1.27.2
    grpcio-tools==1.27.2
    mypy-protobuf==1.23
changedir={toxinidir}/wandb/proto
commands=
    rm -rf {toxinidir}/wandb/proto_check/
    cp -r {toxinidir}/wandb/proto/ {toxinidir}/wandb/proto_check/
    python wandb_internal_codegen.py
    diff {toxinidir}/wandb/proto/ {toxinidir}/wandb/proto_check/

[testenv:proto]
basepython=python3
skip_install = true
deps =
    grpcio==1.27.2
    grpcio-tools==1.27.2
    mypy-protobuf==1.23
changedir={toxinidir}/wandb/proto
commands=
    python wandb_internal_codegen.py

[flake8base]
deps =
    flake8
    flake8-colors

[testenv:flake8]
basepython=python3
skip_install = true
deps =
    {[flake8base]deps}
    flake8-bugbear>=21.4.2
    pep8-naming
    flake8-fixme
    flake8-typing-imports>=1.1
    flake8-import-order>=0.9
commands =
    flake8 --append-config={toxinidir}/.flake8-base {posargs}

[testenv:docstrings]
basepython=python3
skip_install = true
deps =
    {[flake8base]deps}
    flake8-docstrings>=1.3.1
commands =
    flake8 --append-config={toxinidir}/.flake8-docstrings {posargs}

[testenv:darglint]
basepython=python3
skip_install = true
deps =
    {[flake8base]deps}
    darglint>=1.8.0
commands =
    {[flake8base]deps}
    flake8 --append-config={toxinidir}/.flake8-darglint {posargs}

[testenv:pylint]
basepython=python3
deps=pylint
commands=
	pylint -rn --rcfile={toxinidir}/.pylintrc wandb.sdk

[testenv:mypy]
basepython=python3
skip_install = true
deps=
    mypy==0.812
    lxml
setenv =
    MYPYPATH = {toxinidir}
commands=
    mypy --show-error-codes --config-file {toxinidir}/mypy.ini -p wandb --html-report mypy-results/

[black]
deps=
    black==19.10b0

[testenv:format]
basepython = python3
skip_install = true
deps= {[black]deps}
commands =
    black wandb/ tests/ tools/

[testenv:black]
basepython = python3
skip_install = true
deps = {[black]deps}
commands =
    black --check wandb/ tests/ tools/

[testenv:blackdiff]
basepython = python3
skip_install = true
deps = {[black]deps}
commands =
    black --diff wandb/ tests/ tools/

[flake8]
max-line-length = 88
# ignore = D203, W503, E203
ignore =
    # TODO()'s are allowed for now
    T101,
    W503,
    # allow long lines, lets use blacks rules
    E501,
    # ignore space after comma rule, let black rule
    E231,
    # ignore whitespace before ':' (incompatible with black)
    E203,
    # google convention for docstrings, expressed as ignores
    D203,D204,D213,D215,D400,D401,D404,D406,D407,D408,D409,D413,
    # ignore missing docstrings
    D1,
    # configure darglint for function signatures
    DAR103,
# select = C,E,F,W,B,B901,I,N
max-complexity = 18
import-order-style = google
application-import-names = flake8
format = ${cyan}%(path)s${reset}:${yellow_bold}%(row)d${reset}:${green_bold}%(col)d${reset}: ${red_bold}%(code)s${reset} %(text)s
# docstring checking
docstring-convention = all
docstring-style = google
ignore-regex=^_(.*)
strictness=short

[testenv:covercircle]
skip_install = true
basepython = python3
passenv = CI CIRCLECI CIRCLE_* CODECOV_* TOXENV
deps =
    pytest
    coverage
    codecov
setenv =
    CIRCLE_BUILD_NUM={env:CIRCLE_WORKFLOW_ID}
whitelist_externals =
    mkdir
    cp
commands =
    mkdir -p cover-results
    /usr/bin/env bash -c '{envpython} -m coverage combine {toxworkdir}/py*/.coverage*'
    coverage xml --ignore-errors
    cp .coverage coverage.xml cover-results/
    coverage report --ignore-errors --skip-covered --omit "wandb/vendor/*"
    codecov -e TOXENV -F unittest

# hack until we figure out how to do better path conversions for windows
[testenv:wincovercircle]
skip_install = true
basepython = python3
passenv = CI CIRCLECI CIRCLE_* CODECOV_* TOXENV
deps =
    pytest
    coverage
    codecov
setenv =
    CIRCLE_BUILD_NUM={env:CIRCLE_WORKFLOW_ID}
whitelist_externals =
    mkdir
    cp
    bash.exe
commands =
    bash.exe -c 'mkdir -p cover-results'
    bash.exe -c 'C:/Users/circleci/project/.tox/wincovercircle/Scripts/python -m coverage combine C:/Users/circleci/project/.tox/py37/.coverage*'
    bash.exe -c 'C:/Users/circleci/project/.tox/wincovercircle/Scripts/python -m coverage xml'
    bash.exe -c 'cp .coverage coverage.xml cover-results/'
    bash.exe -c 'C:/Users/circleci/project/.tox/wincovercircle/Scripts/python -m coverage report --ignore-errors --skip-covered --omit "wandb/vendor/*"'
    bash.exe -c 'C:/Users/circleci/project/.tox/wincovercircle/Scripts/python -m codecov -e TOXENV -F unittest'

[testenv:cover]
skip_install = true
deps =
    pytest
    coverage
whitelist_externals =
    mkdir
    cp
commands =
    mkdir -p cover-results
    /usr/bin/env bash -c '{envpython} -m coverage combine {toxworkdir}/py*/.coverage*'
    coverage xml --ignore-errors
    cp .coverage coverage.xml cover-results/
    coverage report -m --ignore-errors --skip-covered --omit "wandb/vendor/*"

[testenv:func-{py35,py36,py37,py38,py39}]
install_command = pip install -f https://download.pytorch.org/whl/torch_stable.html {opts} {packages}
commands_pre =
setenv =
    COVERAGE_FILE={envdir}/.coverage
    YEACOV_SOURCE={envsitepackagesdir}/wandb/
deps =
    -r{toxinidir}/requirements.txt
    -r{toxinidir}/requirements_dev.txt
    pytest-mock<=3.2.0
<<<<<<< HEAD
    yea-wandb==0.7.0
=======
    yea-wandb==0.7.1
>>>>>>> bee847b4
whitelist_externals =
    mkdir
commands =
    mkdir -p test-results
    yea run {posargs:--all}

[testenv:func-cover]
skip_install = true
deps =
    coverage
whitelist_externals =
    mkdir
    cp
commands =
    mkdir -p cover-results
    /usr/bin/env bash -c '{envpython} -m coverage combine {toxworkdir}/func-py*/.coverage*'
    /usr/bin/env bash -c '{envpython} -m coverage xml --ignore-errors'
    cp .coverage coverage.xml cover-results/
    coverage report

[testenv:func-covercircle]
skip_install = true
basepython = python3
passenv = CI CIRCLECI CIRCLE_* CODECOV_* TOXENV
deps =
    pytest
    coverage
    codecov
setenv =
    CIRCLE_BUILD_NUM={env:CIRCLE_WORKFLOW_ID}
whitelist_externals =
    mkdir
    cp
commands =
    mkdir -p cover-results
    /usr/bin/env bash -c '{envpython} -m coverage combine {toxworkdir}/func-py*/.coverage*'
    coverage xml --ignore-errors
    cp .coverage coverage.xml cover-results/
    coverage report --ignore-errors --skip-covered --include "wandb/*" --omit "wandb/vendor/*"
    codecov -e TOXENV -F functest<|MERGE_RESOLUTION|>--- conflicted
+++ resolved
@@ -282,11 +282,7 @@
     -r{toxinidir}/requirements.txt
     -r{toxinidir}/requirements_dev.txt
     pytest-mock<=3.2.0
-<<<<<<< HEAD
-    yea-wandb==0.7.0
-=======
     yea-wandb==0.7.1
->>>>>>> bee847b4
 whitelist_externals =
     mkdir
 commands =
