package pathtree_test

import (
<<<<<<< HEAD
	"encoding/json"
	"math"
=======
>>>>>>> e95426d5
	"reflect"
	"sort"
	"strings"
	"testing"

	"github.com/wandb/wandb/core/internal/pathtree"
)

func TestNewPathTree(t *testing.T) {
	pt := pathtree.New()
	if pt == nil {
		t.Error("NewPathTree() should not return nil")
	}
	if pt.Tree() == nil {
		t.Error("NewPathTree() tree should not be nil")
	}
}

func TestNewPathTreeFrom(t *testing.T) {
	treeData := pathtree.TreeData{
		"config": map[string]interface{}{
			"setting1": "value1",
		},
	}
	pt := pathtree.NewFrom(treeData)
	if pt == nil {
		t.Error("NewPathTreeFrom() should not return nil")
	}
	if pt.Tree() == nil {
		t.Error("NewPathTreeFrom() tree should not be nil")
	}
	if !reflect.DeepEqual(pt.Tree(), treeData) {
		t.Errorf("Expected %v, got %v", treeData, pt.Tree())
	}
}

<<<<<<< HEAD
func TestApplyUpdate(t *testing.T) {
	pt := pathtree.New()
	items := []*pathtree.PathItem{
		{[]string{"setting1"}, "69"},
		{[]string{"config", "setting2"}, `{"value": 42}`},
	}
	onError := func(err error) {
		t.Error("onError should not be called", err)
	}
	pt.ApplyUpdate(items, onError, pathtree.FormatJson)

	expectedTree := pathtree.TreeData{
		"setting1": float64(69),
		"config": map[string]interface{}{
			"setting2": map[string]interface{}{
				"value": float64(42),
			},
		},
	}

	if !reflect.DeepEqual(pt.Tree(), expectedTree) {
		t.Errorf("Expected %v, got %v", expectedTree, pt.Tree())
	}
}

=======
>>>>>>> e95426d5
func TestApplyRemove(t *testing.T) {

	treeData := pathtree.TreeData{
		"setting0": float64(69),
		"config": map[string]interface{}{
			"setting1": 42,
			"setting2": "goodbye",
		},
	}
	pt := pathtree.NewFrom(treeData)
	items := []*pathtree.PathItem{
		{[]string{"config", "setting1"}, ""},
	}
	pt.ApplyRemove(items)

	expectedTree := pathtree.TreeData{
		"setting0": float64(69),
		"config": map[string]interface{}{
			"setting2": "goodbye",
		},
	}

	if !reflect.DeepEqual(pt.Tree(), expectedTree) {
		t.Errorf("Expected %v, got %v", expectedTree, pt.Tree())
	}
}

func TestFlatten(t *testing.T) {

	treeData := pathtree.TreeData{
		"config": map[string]interface{}{
			"setting1": "value1",
			"nested": map[string]interface{}{
				"setting2": 42,
			},
		},
	}
	pt := pathtree.NewFrom(treeData)
	leaves := pt.Flatten()

<<<<<<< HEAD
	expectedLeaves := []pathtree.Leaf{
=======
	expectedLeaves := []pathtree.PathItem{
>>>>>>> e95426d5
		{Path: []string{"config", "setting1"}, Value: "value1"},
		{Path: []string{"config", "nested", "setting2"}, Value: 42},
	}
	// Sort slices by joining keys into a single string
	sort.Slice(leaves, func(i, j int) bool {
		return strings.Join(leaves[i].Path, ".") < strings.Join(leaves[j].Path, ".")
	})

	sort.Slice(expectedLeaves, func(i, j int) bool {
		return strings.Join(expectedLeaves[i].Path, ".") < strings.Join(expectedLeaves[j].Path, ".")
	})

	if !reflect.DeepEqual(leaves, expectedLeaves) {
		t.Errorf("Expected %v, got %v", expectedLeaves, leaves)
	}
}

// TestFlattenEmptyTree checks behavior with an empty tree.
func TestFlattenEmptyTree(t *testing.T) {

	pt := pathtree.New()

	items := pt.Flatten()

	if len(items) != 0 {
		t.Errorf("Expected no items, got %d", len(items))
	}
}

// TestFlattenEmptyTree checks behavior with an empty tree.
func TestFlattenEmptyTree(t *testing.T) {

	pt := pathtree.New()

	items, err := pt.FlattenAndSerialize(pathtree.FormatJson)
	if err != nil {
		t.Errorf("Error should not occur with empty tree: %v", err)
	}
	if len(items) != 0 {
		t.Errorf("Expected no items, got %d", len(items))
	}
}

// TestFlattenSpecialValuesFaluire checks behavior with NaN and Inf values.
// These values are not supported by JSON and should return an error.
func TestFlattenSpecialValuesFaluire(t *testing.T) {

	tree := pathtree.TreeData{
		"special": map[string]interface{}{
			"nan":  math.NaN(),
			"inf":  math.Inf(1),
			"ninf": math.Inf(-1),
		},
	}
	pt := pathtree.NewFrom(tree)

	_, err := pt.FlattenAndSerialize(pathtree.FormatJson)
	if err == nil {
		t.Error("Expected error for NaN or Inf values, got none")
	}
}

// TestFlattenSpecialValuesSuccess checks behavior with NaN and Inf values.
// These values are supported by JSONExt and should not return an error.
func TestFlattenSpecialValuesSuccess(t *testing.T) {

	tree := pathtree.TreeData{
		"special": map[string]interface{}{
			"nan":  math.NaN(),
			"inf":  math.Inf(1),
			"ninf": math.Inf(-1),
		},
	}
	pt := pathtree.NewFrom(tree)

	items, err := pt.FlattenAndSerialize(pathtree.FormatJsonExt)
	if err != nil {
		t.Error("Expected no error for NaN or Inf values, got:", err)
	}

	expected := []pathtree.PathItem{
		{Path: []string{"special", "nan"}, Value: "NaN"},
		{Path: []string{"special", "inf"}, Value: "Infinity"},
		{Path: []string{"special", "ninf"}, Value: "-Infinity"},
	}

	// Sort slices by joining keys into a single string for comparison
	// (since order is not guaranteed)
	sort.Slice(items, func(i, j int) bool {
		return strings.Join(items[i].Path, ".") < strings.Join(items[j].Path, ".")
	})

	sort.Slice(expected, func(i, j int) bool {
		return strings.Join(expected[i].Path, ".") < strings.Join(expected[j].Path, ".")
	})

	if !reflect.DeepEqual(items, expected) {
		t.Errorf("Expected %v, got %v", expected, items)
	}
}

// TestUnmarshalUnknownFormat checks behavior with an unknown format.
func TestUnmarshalUnknownFormat(t *testing.T) {

	tree := pathtree.TreeData{
		"config": map[string]interface{}{
			"setting1": "value1",
		},
	}
	pt := pathtree.NewFrom(tree)

	_, err := pt.Serialize(pathtree.Format(42), nil)
	if err == nil {
		t.Error("Expected error for unknown format, got none")
	}
}<|MERGE_RESOLUTION|>--- conflicted
+++ resolved
@@ -1,11 +1,6 @@
 package pathtree_test
 
 import (
-<<<<<<< HEAD
-	"encoding/json"
-	"math"
-=======
->>>>>>> e95426d5
 	"reflect"
 	"sort"
 	"strings"
@@ -42,34 +37,6 @@
 	}
 }
 
-<<<<<<< HEAD
-func TestApplyUpdate(t *testing.T) {
-	pt := pathtree.New()
-	items := []*pathtree.PathItem{
-		{[]string{"setting1"}, "69"},
-		{[]string{"config", "setting2"}, `{"value": 42}`},
-	}
-	onError := func(err error) {
-		t.Error("onError should not be called", err)
-	}
-	pt.ApplyUpdate(items, onError, pathtree.FormatJson)
-
-	expectedTree := pathtree.TreeData{
-		"setting1": float64(69),
-		"config": map[string]interface{}{
-			"setting2": map[string]interface{}{
-				"value": float64(42),
-			},
-		},
-	}
-
-	if !reflect.DeepEqual(pt.Tree(), expectedTree) {
-		t.Errorf("Expected %v, got %v", expectedTree, pt.Tree())
-	}
-}
-
-=======
->>>>>>> e95426d5
 func TestApplyRemove(t *testing.T) {
 
 	treeData := pathtree.TreeData{
@@ -110,11 +77,8 @@
 	pt := pathtree.NewFrom(treeData)
 	leaves := pt.Flatten()
 
-<<<<<<< HEAD
-	expectedLeaves := []pathtree.Leaf{
-=======
+
 	expectedLeaves := []pathtree.PathItem{
->>>>>>> e95426d5
 		{Path: []string{"config", "setting1"}, Value: "value1"},
 		{Path: []string{"config", "nested", "setting2"}, Value: 42},
 	}
