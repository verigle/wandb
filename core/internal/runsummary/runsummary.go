package runsummary

import (
	"fmt"

<<<<<<< HEAD
=======
	// TODO: use simplejsonext for now until we replace the usage of json with
	// protocol buffer and proto json marshaler
	json "github.com/wandb/simplejsonext"

>>>>>>> e95426d5
	"github.com/wandb/wandb/core/internal/pathtree"
	"github.com/wandb/wandb/core/pkg/service"
)

type RunSummary struct {
	pathTree *pathtree.PathTree
}

func New() *RunSummary {
	return &RunSummary{pathTree: pathtree.New()}
}

func NewFrom(tree pathtree.TreeData) *RunSummary {
	return &RunSummary{pathTree: pathtree.NewFrom(tree)}
}

// Updates and/or removes values from the configuration tree.
//
// Does a best-effort job to apply all changes. Errors are passed to `onError`
// and skipped.
func (rs *RunSummary) ApplyChangeRecord(
	summaryRecord *service.SummaryRecord,
	onError func(error),
) {
	updates := make([]*pathtree.PathItem, 0, len(summaryRecord.GetUpdate()))
	for _, item := range summaryRecord.GetUpdate() {
		update, err := json.Unmarshal([]byte(item.GetValueJson()))
		if err != nil {
			onError(err)
			continue
		}
		updates = append(updates, &pathtree.PathItem{
			Path:  keyPath(item),
			Value: update,
		})
	}
<<<<<<< HEAD
	rs.ApplyUpdate(updates, onError, pathtree.FormatJsonExt)
=======
	rs.pathTree.ApplyUpdate(updates, onError)
>>>>>>> e95426d5

	removes := make([]*pathtree.PathItem, 0, len(summaryRecord.GetRemove()))
	for _, item := range summaryRecord.GetRemove() {
		removes = append(removes, &pathtree.PathItem{
			Path: keyPath(item),
		})
	}
	rs.pathTree.ApplyRemove(removes)
}

// Flatten the summary tree into a slice of SummaryItems.
//
// There is no guarantee for the order of the items in the slice.
// The order of the items is determined by the order of the tree traversal.
// The tree traversal is depth-first but based on a map, so the order is not
// guaranteed.
func (rs *RunSummary) Flatten() ([]*service.SummaryItem, error) {

<<<<<<< HEAD
	leaves, err := rs.PathTree.FlattenAndSerialize(pathtree.FormatJsonExt)
	if err != nil {
		return nil, fmt.Errorf("runsummary: failed to flatten tree: %v", err)
	}

	summary := make([]*service.SummaryItem, 0, len(leaves))
	for _, leaf := range leaves {
		switch len(leaf.Path) {
		case 0:
			// This should never happen
			return nil, fmt.Errorf("runsummary: path is empty for item %v", leaf)
		case 1:
			summary = append(summary, &service.SummaryItem{
				Key:       leaf.Path[0],
				ValueJson: leaf.Value,
			})
		default:
			summary = append(summary, &service.SummaryItem{
				NestedKey: leaf.Path,
				ValueJson: leaf.Value,
=======
	leaves := rs.pathTree.Flatten()

	summary := make([]*service.SummaryItem, 0, len(leaves))
	for _, leaf := range leaves {
		pathLen := len(leaf.Path)
		if pathLen == 0 {
			return nil, fmt.Errorf(
				"runsummary: empty path for item %v",
				leaf,
			)
		}

		value, err := json.Marshal(leaf.Value)
		if err != nil {
			return nil, fmt.Errorf(
				"runhistory: failed to marshal value for item %v: %v",
				leaf, err,
			)
		}

		if pathLen == 1 {
			summary = append(summary, &service.SummaryItem{
				Key:       leaf.Path[0],
				ValueJson: string(value),
			})
		} else {
			summary = append(summary, &service.SummaryItem{
				NestedKey: leaf.Path,
				ValueJson: string(value),
>>>>>>> e95426d5
			})
		}
	}
	return summary, nil
<<<<<<< HEAD
=======
}

// Clones the tree. This is useful for creating a snapshot of the tree.
func (rs *RunSummary) CloneTree() (pathtree.TreeData, error) {
	return rs.pathTree.CloneTree()
}

// Tree returns the tree data.
func (rs *RunSummary) Tree() pathtree.TreeData {
	return rs.pathTree.Tree()
}

// Serializes the object to send to the backend.
func (rs *RunSummary) Serialize() ([]byte, error) {
	return json.Marshal(rs.pathTree.Tree())
}

// keyPath returns the key path for the given config item.
// If the item has a nested key, it returns the nested key.
// Otherwise, it returns a slice with the key.
func keyPath(item *service.SummaryItem) []string {
	if len(item.GetNestedKey()) > 0 {
		return item.GetNestedKey()
	}
	return []string{item.GetKey()}
>>>>>>> e95426d5
}<|MERGE_RESOLUTION|>--- conflicted
+++ resolved
@@ -3,13 +3,11 @@
 import (
 	"fmt"
 
-<<<<<<< HEAD
-=======
+
 	// TODO: use simplejsonext for now until we replace the usage of json with
 	// protocol buffer and proto json marshaler
 	json "github.com/wandb/simplejsonext"
 
->>>>>>> e95426d5
 	"github.com/wandb/wandb/core/internal/pathtree"
 	"github.com/wandb/wandb/core/pkg/service"
 )
@@ -46,11 +44,7 @@
 			Value: update,
 		})
 	}
-<<<<<<< HEAD
-	rs.ApplyUpdate(updates, onError, pathtree.FormatJsonExt)
-=======
 	rs.pathTree.ApplyUpdate(updates, onError)
->>>>>>> e95426d5
 
 	removes := make([]*pathtree.PathItem, 0, len(summaryRecord.GetRemove()))
 	for _, item := range summaryRecord.GetRemove() {
@@ -68,29 +62,6 @@
 // The tree traversal is depth-first but based on a map, so the order is not
 // guaranteed.
 func (rs *RunSummary) Flatten() ([]*service.SummaryItem, error) {
-
-<<<<<<< HEAD
-	leaves, err := rs.PathTree.FlattenAndSerialize(pathtree.FormatJsonExt)
-	if err != nil {
-		return nil, fmt.Errorf("runsummary: failed to flatten tree: %v", err)
-	}
-
-	summary := make([]*service.SummaryItem, 0, len(leaves))
-	for _, leaf := range leaves {
-		switch len(leaf.Path) {
-		case 0:
-			// This should never happen
-			return nil, fmt.Errorf("runsummary: path is empty for item %v", leaf)
-		case 1:
-			summary = append(summary, &service.SummaryItem{
-				Key:       leaf.Path[0],
-				ValueJson: leaf.Value,
-			})
-		default:
-			summary = append(summary, &service.SummaryItem{
-				NestedKey: leaf.Path,
-				ValueJson: leaf.Value,
-=======
 	leaves := rs.pathTree.Flatten()
 
 	summary := make([]*service.SummaryItem, 0, len(leaves))
@@ -120,13 +91,10 @@
 			summary = append(summary, &service.SummaryItem{
 				NestedKey: leaf.Path,
 				ValueJson: string(value),
->>>>>>> e95426d5
 			})
 		}
 	}
 	return summary, nil
-<<<<<<< HEAD
-=======
 }
 
 // Clones the tree. This is useful for creating a snapshot of the tree.
@@ -152,5 +120,4 @@
 		return item.GetNestedKey()
 	}
 	return []string{item.GetKey()}
->>>>>>> e95426d5
 }