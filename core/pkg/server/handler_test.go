package server_test

import (
	"context"

	"github.com/wandb/wandb/core/pkg/observability"
	server "github.com/wandb/wandb/core/pkg/server"
	"github.com/wandb/wandb/core/pkg/service"
)

func makeHandler(
	inChan, fwdChan chan *service.Record,
	outChan chan *service.Result,
) *server.Handler {
<<<<<<< HEAD
	h := server.NewHandler(
		context.Background(),
		&server.HandlerParams{
			Logger:     observability.NewNoOpLogger(),
			Settings:   &service.Settings{},
			FwdChannel: fwdChan,
			OutChannel: outChan,
=======
	h := server.NewHandler(context.Background(),
		&server.HandlerParams{
			Logger:      observability.NewNoOpLogger(),
			Settings:    &service.Settings{},
			ForwardChan: fwdChan,
			OutChan:     outChan,
>>>>>>> 83d5fe71
		},
	)

	go h.Do(inChan)

	return h
}<|MERGE_RESOLUTION|>--- conflicted
+++ resolved
@@ -12,22 +12,13 @@
 	inChan, fwdChan chan *service.Record,
 	outChan chan *service.Result,
 ) *server.Handler {
-<<<<<<< HEAD
 	h := server.NewHandler(
 		context.Background(),
 		&server.HandlerParams{
 			Logger:     observability.NewNoOpLogger(),
 			Settings:   &service.Settings{},
-			FwdChannel: fwdChan,
-			OutChannel: outChan,
-=======
-	h := server.NewHandler(context.Background(),
-		&server.HandlerParams{
-			Logger:      observability.NewNoOpLogger(),
-			Settings:    &service.Settings{},
 			ForwardChan: fwdChan,
-			OutChan:     outChan,
->>>>>>> 83d5fe71
+			OutChan: outChan,
 		},
 	)
 
