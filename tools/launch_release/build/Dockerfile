--- conflicted
+++ resolved
@@ -2,7 +2,7 @@
 
 RUN apt-get update && apt-get install -y \
     git gcc python3-dev curl
-RUN curl -L https://go.dev/dl/go1.24.4.linux-amd64.tar.gz | tar -C /usr/local -xzf -
+RUN curl -L https://go.dev/dl/go1.25.1.linux-amd64.tar.gz | tar -C /usr/local -xzf -
 ENV PATH="/usr/local/go/bin:${PATH}"
 ENV WANDB_BUILD_SKIP_GPU_STATS=true
 
@@ -11,29 +11,8 @@
     && pip uninstall -y setuptools \
     && pip install --no-cache-dir git+https://github.com/wandb/wandb.git@$REF #egg=wandb[launch]
 
-<<<<<<< HEAD
 RUN mkdir -p /home/launch_agent \
     && chown -R 1000:0 /home/launch_agent
-=======
-# Clone Go source and build with updated dependencies
-# remove bootstrap version of go
-RUN git clone https://go.googlesource.com/go /usr/local/go-source && \
-    cd /usr/local/go-source && \
-    git checkout go1.24.5 && \
-    # Update dependencies in the Go source
-    cd /usr/local/go-source/src/crypto/internal/fips140/sha3/_asm && \
-    go mod edit -require=golang.org/x/crypto@v0.38.0 && \
-    go mod tidy && \
-    cd /usr/local/go-source/src && \
-    go mod edit -require=golang.org/x/crypto@v0.38.0 && \
-    go mod edit -require=golang.org/x/net@v0.40.0 && \
-    go mod tidy && \
-    go mod download && \
-    ./make.bash && \
-    cd / && \
-    mv /usr/local/go-source /usr/local/go && \
-    rm -rf /usr/local/go-bootstrap
->>>>>>> bfb6094b
 
 FROM us-central1-docker.pkg.dev/wandb-production/chainguard-pull-through/coreweave/python:3.11
 LABEL maintainer='Weights & Biases <support@wandb.com>'
