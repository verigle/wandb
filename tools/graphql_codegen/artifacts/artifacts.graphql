fragment ArtifactFragment on Artifact {
    id
    artifactSequence {
        project {
            entityName
            name
        }
        name
    }
    versionIndex
    artifactType {
        name
    }
    description
    metadata
    ttlDurationSeconds @include(if: true)  # Workaround: ensures generated pydantic field defaults to `None`
    ttlIsInherited @include(if: true)  # Workaround: ensures generated pydantic field defaults to `None`
    aliases @include(if: true) {  # Workaround: ensures generated pydantic field defaults to `None`
        artifactCollection {
            __typename
            project {
                entityName
                name
            }
            name
        }
        alias
    }
    tags @include(if: true) {  # Workaround: ensures generated pydantic field defaults to `None`
        name
    }
    historyStep @include(if: true)  # Workaround: ensures generated pydantic field defaults to `None`
    state
    currentManifest {
        file {
            directUrl
        }
    }
    commitHash
    fileCount
    createdAt
    updatedAt
}

fragment ArtifactsFragment on VersionedArtifactConnection {
    totalCount
    edges {
        node {
            ...ArtifactFragment
        }
        version
        cursor
    }
    pageInfo {
        endCursor
        hasNextPage
    }
}

query ProjectArtifacts(
    $project: String!,
    $entity: String!,
    $type: String!,
    $collection: String!,
    $cursor: String,
    $perPage: Int = 50,
    $order: String,
    $filters: JSONString,
) {
    project(name: $project, entityName: $entity) {
        artifactType(name: $type) {
            # NOTE: The node being aliased is named:
            # - `artifactCollection` for new servers
            # - `artifactSequence` for old servers
            artifactCollection: artifactCollection(name: $collection) {
                name
                artifacts(filters: $filters, after: $cursor, first: $perPage, order: $order) {
                    ...ArtifactsFragment
                }
            }
        }
    }
}

query RunOutputArtifacts(
    $entity: String!, $project: String!, $runName: String!, $cursor: String, $perPage: Int,
) {
    project(name: $project, entityName: $entity) {
        run(name: $runName) {
            outputArtifacts(after: $cursor, first: $perPage) {
                totalCount
                edges {
                    node {
                        ...ArtifactFragment
                    }
                    cursor
                }
                pageInfo {
                    endCursor
                    hasNextPage
                }
            }
        }
    }
}

query RunInputArtifacts(
    $entity: String!, $project: String!, $runName: String!, $cursor: String, $perPage: Int,
) {
    project(name: $project, entityName: $entity) {
        run(name: $runName) {
            inputArtifacts(after: $cursor, first: $perPage) {
                totalCount
                edges {
                    node {
                        ...ArtifactFragment
                    }
                    cursor
                }
                pageInfo {
                    endCursor
                    hasNextPage
                }
            }
        }
    }
}

<<<<<<< HEAD
# ---------------------------------------------------------------------------
mutation AddAliases(
    $artifactID: ID!,
    $aliases: [ArtifactCollectionAliasInput!]!,
) {
    addAliases(input: {artifactID: $artifactID, aliases: $aliases}) {
        success
    }
}
mutation DeleteAliases(
    $artifactID: ID!,
    $aliases: [ArtifactCollectionAliasInput!]!,
) {
    deleteAliases(input: {artifactID: $artifactID, aliases: $aliases}) {
        success
    }
}

mutation UpdateArtifact(
    $artifactID: ID!
    $description: String
    $metadata: JSONString
    $ttlDurationSeconds: Int64
    $tagsToAdd: [TagInput!]
    $tagsToDelete: [TagInput!]
    $aliases: [ArtifactAliasInput!]
) {
    updateArtifact(
        input: {
            artifactID: $artifactID,
            description: $description,
            metadata: $metadata,
            ttlDurationSeconds: $ttlDurationSeconds,
            tagsToAdd: $tagsToAdd,
            tagsToDelete: $tagsToDelete,
            aliases: $aliases
        }
    ) {
        artifact {
            ...ArtifactFragment
=======
query FetchLinkedArtifacts($artifactID: ID!) {
    artifact(id: $artifactID) {
        artifactMemberships {
            edges {
                node {
                    aliases {
                        alias
                    }
                    versionIndex
                    artifactCollection {
                        project {
                            entityName
                            name
                        }
                        name
                        __typename
                    }
                }
            }
>>>>>>> baa060f1
        }
    }
}<|MERGE_RESOLUTION|>--- conflicted
+++ resolved
@@ -126,7 +126,6 @@
     }
 }
 
-<<<<<<< HEAD
 # ---------------------------------------------------------------------------
 mutation AddAliases(
     $artifactID: ID!,
@@ -167,7 +166,10 @@
     ) {
         artifact {
             ...ArtifactFragment
-=======
+        }
+    }
+}
+
 query FetchLinkedArtifacts($artifactID: ID!) {
     artifact(id: $artifactID) {
         artifactMemberships {
@@ -187,7 +189,6 @@
                     }
                 }
             }
->>>>>>> baa060f1
         }
     }
 }