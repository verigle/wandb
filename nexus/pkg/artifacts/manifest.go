package artifacts

import (
<<<<<<< HEAD
	"crypto/md5"
	"encoding/json"
=======
>>>>>>> 302a6f07
	"fmt"
	"io"
	"net/http"
	"os"
	"sort"

	"github.com/segmentio/encoding/json"

	"github.com/wandb/wandb/nexus/pkg/service"
	"github.com/wandb/wandb/nexus/pkg/utils"
)

type Manifest struct {
	Version             int32                    `json:"version"`
	StoragePolicy       string                   `json:"storagePolicy"`
	StoragePolicyConfig StoragePolicyConfig      `json:"storagePolicyConfig"`
	Contents            map[string]ManifestEntry `json:"contents"`
}

type StoragePolicyConfig struct {
	StorageLayout string `json:"storageLayout"`
}

type ManifestEntry struct {
	Digest          string                 `json:"digest"`
	BirthArtifactID *string                `json:"birthArtifactID"`
	Ref             *string                `json:"ref,omitempty"`
	Size            int64                  `json:"size"`
	Extra           map[string]interface{} `json:"extra,omitempty"`
	LocalPath       *string                `json:"-"`
	DownloadURL     *string                `json:"-"`
}

func NewManifestFromProto(proto *service.ArtifactManifest) (Manifest, error) {
	manifest := Manifest{
		Version:             proto.Version,
		StoragePolicy:       proto.StoragePolicy,
		StoragePolicyConfig: StoragePolicyConfig{StorageLayout: "V2"},
		Contents:            make(map[string]ManifestEntry),
	}
	for _, entry := range proto.Contents {
		extra := map[string]interface{}{}
		for _, item := range entry.Extra {
			var value interface{}
			err := json.Unmarshal([]byte(item.ValueJson), &value)
			if err != nil {
				return Manifest{}, fmt.Errorf(
					"manifest entry extra json.Unmarshal: %w", err,
				)
			}
			extra[item.Key] = value
		}
		manifest.Contents[entry.Path] = ManifestEntry{
			Digest:          entry.Digest,
			BirthArtifactID: utils.NilIfZero(entry.BirthArtifactId),
			Ref:             utils.NilIfZero(entry.Ref),
			Size:            entry.Size,
			Extra:           extra,
			LocalPath:       utils.NilIfZero(entry.LocalPath),
		}
	}
	return manifest, nil
}

func (m *Manifest) ComputeDigest() string {
	type hashedEntry struct {
		name   string
		digest string
	}

	var entries []hashedEntry
	for name, entry := range m.Contents {
		entries = append(entries, hashedEntry{
			name:   name,
			digest: entry.Digest,
		})
	}

	sort.Slice(entries, func(i, j int) bool {
		return entries[i].name < entries[j].name
	})

	hasher := md5.New()
	hasher.Write([]byte("wandb-artifact-manifest-v1\n"))
	for _, entry := range entries {
		hasher.Write([]byte(fmt.Sprintf("%s:%s\n", entry.name, entry.digest)))
	}

	return utils.EncodeBytesAsHex(hasher.Sum(nil))
}

func (m *Manifest) WriteToFile() (filename string, digest string, rerr error) {
	data, rerr := json.Marshal(m)
	if rerr != nil {
		return
	}

	f, rerr := os.CreateTemp("", "tmpfile-")
	if rerr != nil {
		return
	}
	defer f.Close()
	_, rerr = f.Write(data)
	if rerr != nil {
		return
	}
	filename = f.Name()

	digest, rerr = utils.ComputeB64MD5(data)
	return
}

func (m *Manifest) GetManifestEntryFromArtifactFilePath(path string) (ManifestEntry, error) {
	manifestEntries := m.Contents
	manifestEntry, ok := manifestEntries[path]
	if !ok {
		return ManifestEntry{}, fmt.Errorf("path not contained in artifact: %s", path)
	}
	return manifestEntry, nil
}

func loadManifestFromURL(url string) (Manifest, error) {
	resp, err := http.Get(url)
	if err != nil {
		return Manifest{}, err
	}
	defer resp.Body.Close()
	manifest := Manifest{}
	if resp.StatusCode != http.StatusOK {
		return Manifest{}, fmt.Errorf("request to get manifest from url failed with status code: %d", resp.StatusCode)
	}
	body, err := io.ReadAll(resp.Body)
	if err != nil {
		return Manifest{}, fmt.Errorf("error reading response body: %v", err)
	}
	err = json.Unmarshal(body, &manifest)
	if err != nil {
		return Manifest{}, nil
	}
	return manifest, nil
}<|MERGE_RESOLUTION|>--- conflicted
+++ resolved
@@ -1,16 +1,10 @@
 package artifacts
 
 import (
-<<<<<<< HEAD
-	"crypto/md5"
-	"encoding/json"
-=======
->>>>>>> 302a6f07
 	"fmt"
 	"io"
 	"net/http"
 	"os"
-	"sort"
 
 	"github.com/segmentio/encoding/json"
 
@@ -70,33 +64,6 @@
 	return manifest, nil
 }
 
-func (m *Manifest) ComputeDigest() string {
-	type hashedEntry struct {
-		name   string
-		digest string
-	}
-
-	var entries []hashedEntry
-	for name, entry := range m.Contents {
-		entries = append(entries, hashedEntry{
-			name:   name,
-			digest: entry.Digest,
-		})
-	}
-
-	sort.Slice(entries, func(i, j int) bool {
-		return entries[i].name < entries[j].name
-	})
-
-	hasher := md5.New()
-	hasher.Write([]byte("wandb-artifact-manifest-v1\n"))
-	for _, entry := range entries {
-		hasher.Write([]byte(fmt.Sprintf("%s:%s\n", entry.name, entry.digest)))
-	}
-
-	return utils.EncodeBytesAsHex(hasher.Sum(nil))
-}
-
 func (m *Manifest) WriteToFile() (filename string, digest string, rerr error) {
 	data, rerr := json.Marshal(m)
 	if rerr != nil {
