# Unreleased changes

Add here any changes made in a PR that are relevant to end users. Allowed sections:

- Added - for new features.
- Changed - for changes in existing functionality.
- Deprecated - for soon-to-be removed features.
- Removed - for now removed features.
- Fixed - for any bug fixes.
- Security - in case of vulnerabilities.

Section headings should be at level 3 (e.g. `### Added`).

## Unreleased

<<<<<<< HEAD
### Added

- The new `reinit="create_new"` setting causes `wandb.init()` to create a new run even if other runs are active, without finishing the other runs (in contrast to `reinit="finish_previous"`). This will eventually become the default (@timoffex in https://github.com/wandb/wandb/pull/9562)
- Added `Artifact.history_step` to return the nearest run step at which history metrics were logged for the artifact's source run (@ibindlish in https://github.com/wandb/wandb/pull/9732)
- Added `data_is_not_path` flag to skip file checks when initializing `wandb.Html` with a sting that points to a file.
- Can create, delete, and edit registries

### Changed

- `Artifact.download()` no longer raises an error when using `WANDB_MODE=offline` or when an offline run exists (@timoffex in https://github.com/wandb/wandb/pull/9695)

### Removed

- Dropped the `-q` / `--quiet` argument to the `wandb` magic in IPython / Jupyter; use the `quiet` run setting instead (@timoffex in https://github.com/wandb/wandb/pull/9705)

### Deprecated

- The following `wandb.Run` methods are deprecated in favor of properties and will be removed in a future release (@kptkin in https://github.com/wandb/wandb/pull/8925):
    - `run.project_name()` is deprecated in favor of `run.project`
    - `run.get_url()` method is deprecated in favor of `run.url`
    - `run.get_project_url()` method is deprecated in favor of `run.project_url`
    - `run.get_sweep_url()` method is deprecated in favor of `run.sweep_url`


=======
>>>>>>> 461a908a
### Fixed

- `run.log_code` correctly sets the run configs `code_path` value. (@jacobromero in https://github.com/wandb/wandb/pull/9753)<|MERGE_RESOLUTION|>--- conflicted
+++ resolved
@@ -13,33 +13,10 @@
 
 ## Unreleased
 
-<<<<<<< HEAD
 ### Added
 
-- The new `reinit="create_new"` setting causes `wandb.init()` to create a new run even if other runs are active, without finishing the other runs (in contrast to `reinit="finish_previous"`). This will eventually become the default (@timoffex in https://github.com/wandb/wandb/pull/9562)
-- Added `Artifact.history_step` to return the nearest run step at which history metrics were logged for the artifact's source run (@ibindlish in https://github.com/wandb/wandb/pull/9732)
-- Added `data_is_not_path` flag to skip file checks when initializing `wandb.Html` with a sting that points to a file.
-- Can create, delete, and edit registries
+- Added creation, deletion, and updating of registries in the SDK
 
-### Changed
-
-- `Artifact.download()` no longer raises an error when using `WANDB_MODE=offline` or when an offline run exists (@timoffex in https://github.com/wandb/wandb/pull/9695)
-
-### Removed
-
-- Dropped the `-q` / `--quiet` argument to the `wandb` magic in IPython / Jupyter; use the `quiet` run setting instead (@timoffex in https://github.com/wandb/wandb/pull/9705)
-
-### Deprecated
-
-- The following `wandb.Run` methods are deprecated in favor of properties and will be removed in a future release (@kptkin in https://github.com/wandb/wandb/pull/8925):
-    - `run.project_name()` is deprecated in favor of `run.project`
-    - `run.get_url()` method is deprecated in favor of `run.url`
-    - `run.get_project_url()` method is deprecated in favor of `run.project_url`
-    - `run.get_sweep_url()` method is deprecated in favor of `run.sweep_url`
-
-
-=======
->>>>>>> 461a908a
 ### Fixed
 
 - `run.log_code` correctly sets the run configs `code_path` value. (@jacobromero in https://github.com/wandb/wandb/pull/9753)