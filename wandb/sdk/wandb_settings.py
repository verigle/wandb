import configparser
from datetime import datetime
from distutils.util import strtobool
import enum
from functools import reduce
import getpass
import json
import multiprocessing
import os
import platform
import re
import socket
import sys
import tempfile
import time
from typing import (
    Any,
    Callable,
    Dict,
    FrozenSet,
    Iterable,
    Mapping,
    no_type_check,
    Optional,
    Sequence,
    Set,
    Tuple,
    Union,
)
from urllib.parse import quote, urlencode

import wandb
from wandb import util
from wandb.apis.internal import Api
from wandb.errors import UsageError
from wandb.sdk.wandb_config import Config
from wandb.sdk.wandb_setup import _EarlyLogger

from .lib import apikey
from .lib.git import GitRepo
from .lib.ipython import _get_python_type
from .lib.runid import generate_id

if sys.version_info >= (3, 8):
    from typing import get_args, get_origin, get_type_hints
elif sys.version_info >= (3, 7):
    from typing_extensions import get_args, get_origin, get_type_hints
else:

    def get_args(obj: Any) -> Optional[Any]:
        return obj.__args__ if hasattr(obj, "__args__") else None

    def get_origin(obj: Any) -> Optional[Any]:
        return obj.__origin__ if hasattr(obj, "__origin__") else None

    def get_type_hints(obj: Any) -> Dict[str, Any]:
        return dict(obj.__annotations__) if hasattr(obj, "__annotations__") else dict()


def _get_wandb_dir(root_dir: str) -> str:
    """
    Get the full path to the wandb directory.

    The setting exposed to users as `dir=` or `WANDB_DIR` is the `root_dir`.
    We add the `__stage_dir__` to it to get the full `wandb_dir`
    """
    # We use the hidden version if it already exists, otherwise non-hidden.
    if os.path.exists(os.path.join(root_dir, ".wandb")):
        __stage_dir__ = ".wandb" + os.sep
    else:
        __stage_dir__ = "wandb" + os.sep

    path = os.path.join(root_dir, __stage_dir__)
    if not os.access(root_dir or ".", os.W_OK):
        wandb.termwarn(f"Path {path} wasn't writable, using system temp directory.")
        path = os.path.join(tempfile.gettempdir(), __stage_dir__ or ("wandb" + os.sep))

    return os.path.expanduser(path)


# fixme: should either return bool or error out. fix once confident.
def _str_as_bool(val: Union[str, bool]) -> bool:
    """
    Parse a string as a bool.
    """
    if isinstance(val, bool):
        return val
    try:
        ret_val = bool(strtobool(str(val)))
        return ret_val
    except (AttributeError, ValueError):
        pass

    # fixme: remove this and only raise error once we are confident.
    wandb.termwarn(
        f"Could not parse value {val} as a bool. ",
        repeat=False,
    )
    raise UsageError(f"Could not parse value {val} as a bool.")


def _redact_dict(
    d: Dict[str, Any],
    unsafe_keys: Union[Set[str], FrozenSet[str]] = frozenset({"api_key"}),
    redact_str: str = "***REDACTED***",
) -> Dict[str, Any]:
    """Redact a dict of unsafe values specified by their key."""
    if not d or unsafe_keys.isdisjoint(d):
        return d
    safe_dict = d.copy()
    safe_dict.update({k: redact_str for k in unsafe_keys.intersection(d)})
    return safe_dict


def _get_program() -> Optional[Any]:
    program = os.getenv(wandb.env.PROGRAM)
    if program is not None:
        return program
    try:
        import __main__  # type: ignore

        if __main__.__spec__ is None:
            return __main__.__file__
        # likely run as `python -m ...`
        return f"-m {__main__.__spec__.name}"
    except (ImportError, AttributeError):
        return None


def _get_program_relpath_from_gitrepo(
    program: str, _logger: Optional[_EarlyLogger] = None
) -> Optional[str]:
    repo = GitRepo()
    root = repo.root
    if not root:
        root = os.getcwd()
    full_path_to_program = os.path.join(
        root, os.path.relpath(os.getcwd(), root), program
    )
    if os.path.exists(full_path_to_program):
        relative_path = os.path.relpath(full_path_to_program, start=root)
        if "../" in relative_path:
            if _logger is not None:
                _logger.warning(f"Could not save program above cwd: {program}")
            return None
        return relative_path

    if _logger is not None:
        _logger.warning(f"Could not find program at {program}")
    return None


@enum.unique
class Source(enum.IntEnum):
    OVERRIDE: int = 0
    BASE: int = 1  # fixme: audit this
    ORG: int = 2
    ENTITY: int = 3
    PROJECT: int = 4
    USER: int = 5
    SYSTEM: int = 6
    WORKSPACE: int = 7
    ENV: int = 8
    SETUP: int = 9
    LOGIN: int = 10
    INIT: int = 11
    SETTINGS: int = 12
    ARGS: int = 13
    RUN: int = 14


@enum.unique
class SettingsConsole(enum.IntEnum):
    OFF = 0
    WRAP = 1
    REDIRECT = 2


class Property:
    """
    A class to represent attributes (individual settings) of the Settings object.

        - Encapsulates the logic of how to preprocess and validate values of settings
          throughout the lifetime of a class instance.
        - Allows for runtime modification of settings with hooks, e.g. in the case when
          a setting depends on another setting.
        - The update() method is used to update the value of a setting.
        - The `is_policy` attribute determines the source priority when updating the property value.
          E.g. if `is_policy` is True, the smallest `Source` value takes precedence.
    """

    # fixme: this is a temporary measure to bypass validation of the settings
    #  whose validation was not previously enforced to make sure we don't brake anything.
    __strict_validate_settings = {
        "project",
        "start_method",
        "mode",
        "console",
        "problem",
        "anonymous",
        "strict",
        "silent",
        "show_info",
        "show_warnings",
        "show_errors",
        "base_url",
        "login_timeout",
    }

    def __init__(  # pylint: disable=unused-argument
        self,
        name: str,
        value: Optional[Any] = None,
        preprocessor: Union[Callable, Sequence[Callable], None] = None,
        # validators allow programming by contract
        validator: Union[Callable, Sequence[Callable], None] = None,
        # runtime converter (hook): properties can be e.g. tied to other properties
        hook: Union[Callable, Sequence[Callable], None] = None,
        # always apply hook even if value is None. can be used to replace @property's
        auto_hook: bool = False,
        is_policy: bool = False,
        frozen: bool = False,
        source: int = Source.BASE,
        **kwargs: Any,
    ):
        self.name = name
        self._preprocessor = preprocessor
        self._validator = validator
        self._hook = hook
        self._auto_hook = auto_hook
        self._is_policy = is_policy
        self._source = source

        # fixme: this is a temporary measure to collect stats on failed preprocessing and validation
        self.__failed_preprocessing: bool = False
        self.__failed_validation: bool = False

        # preprocess and validate value
        self._value = self._validate(self._preprocess(value))

        self.__frozen = frozen

    @property
    def value(self) -> Any:
        """Apply the runtime modifier(s) (if any) and return the value."""
        _value = self._value
        if (_value is not None or self._auto_hook) and self._hook is not None:
            _hook = [self._hook] if callable(self._hook) else self._hook
            for h in _hook:
                _value = h(_value)
        return _value

    @property
    def is_policy(self) -> bool:
        return self._is_policy

    @property
    def source(self) -> int:
        return self._source

    def _preprocess(self, value: Any) -> Any:
        if value is not None and self._preprocessor is not None:
            _preprocessor = (
                [self._preprocessor]
                if callable(self._preprocessor)
                else self._preprocessor
            )
            for p in _preprocessor:
                try:
                    value = p(value)
                except (UsageError, ValueError):
                    wandb.termwarn(
                        f"Unable to preprocess value for property {self.name}: {value}. "
                        "This will raise an error in the future.",
                        repeat=False,
                    )
                    self.__failed_preprocessing = True
                    break
        return value

    def _validate(self, value: Any) -> Any:
        self.__failed_validation = False  # fixme: this is a temporary measure
        if value is not None and self._validator is not None:
            _validator = (
                [self._validator] if callable(self._validator) else self._validator
            )
            for v in _validator:
                if not v(value):
                    # fixme: this is a temporary measure to bypass validation of certain settings.
                    #  remove this once we are confident
                    if self.name in self.__strict_validate_settings:
                        raise ValueError(
                            f"Invalid value for property {self.name}: {value}"
                        )
                    else:
                        wandb.termwarn(
                            f"Invalid value for property {self.name}: {value}. "
                            "This will raise an error in the future.",
                            repeat=False,
                        )
                        self.__failed_validation = True
                        break
        return value

    def update(self, value: Any, source: int = Source.OVERRIDE) -> None:
        """Update the value of the property."""
        if self.__frozen:
            raise TypeError("Property object is frozen")
        # - always update value if source == Source.OVERRIDE
        # - if not previously overridden:
        #   - update value if source is lower than or equal to current source and property is policy
        #   - update value if source is higher than or equal to current source and property is not policy
        if (
            (source == Source.OVERRIDE)
            or (
                self._is_policy
                and self._source != Source.OVERRIDE
                and source <= self._source
            )
            or (
                not self._is_policy
                and self._source != Source.OVERRIDE
                and source >= self._source
            )
        ):
            # self.__dict__["_value"] = self._validate(self._preprocess(value))
            self._value = self._validate(self._preprocess(value))
            self._source = source

    def __setattr__(self, key: str, value: Any) -> None:
        if "_Property__frozen" in self.__dict__ and self.__frozen:
            raise TypeError(f"Property object {self.name} is frozen")
        if key == "value":
            raise AttributeError("Use update() to update property value")
        self.__dict__[key] = value

    def __str__(self) -> str:
        return f"'{self.value}'" if isinstance(self.value, str) else f"{self.value}"

    def __repr__(self) -> str:
        return (
            f"<Property {self.name}: value={self.value} "
            f"_value={self._value} source={self._source} is_policy={self._is_policy}>"
        )
        # return f"<Property {self.name}: value={self.value}>"
        # return self.__dict__.__repr__()


class Settings:
    """
    Settings for the wandb client.
    """

    # settings are declared as class attributes for static type checking purposes
    # and to help with IDE autocomplete.
    _args: Sequence[str]
    _cli_only_mode: bool  # Avoid running any code specific for runs
    _config_dict: Config
    _console: SettingsConsole
    _cuda: str
    _disable_meta: bool
    _disable_stats: bool
    _disable_viewer: bool  # Prevent early viewer query
    _except_exit: bool
    _executable: str
    _internal_check_process: Union[int, float]
    _internal_queue_timeout: Union[int, float]
    _jupyter: bool
    _jupyter_name: str
    _jupyter_path: str
    _jupyter_root: str
    _kaggle: bool
    _noop: bool
    _offline: bool
    _os: str
    _python: str
    _require_service: str
    _runqueue_item_id: str
    _save_requirements: bool
    _service_transport: str
    _start_datetime: datetime
    _start_time: float
    _tmp_code_dir: str
    _tracelog: str
    _unsaved_keys: Sequence[str]
    _windows: bool
    allow_val_change: bool
    anonymous: str
    api_key: str
    base_url: str  # The base url for the wandb api
    code_dir: str
    config_paths: Sequence[str]
    console: str
    disable_code: bool
    disable_git: bool
    disabled: bool  # Alias for mode=dryrun, not supported yet
    docker: str
    email: str
    entity: str
    files_dir: str
    force: bool
    git_remote: str
    heartbeat_seconds: int
    host: str
    ignore_globs: Tuple[str]
    is_local: bool
    label_disable: bool
    launch: bool
    launch_config_path: str
    log_dir: str
    log_internal: str
    log_symlink_internal: str
    log_symlink_user: str
    log_user: str
    login_timeout: float
    magic: Union[str, bool, dict]
    mode: str
    notebook_name: str
    problem: str
    program: str
    program_relpath: str
    project: str
    project_url: str
    quiet: bool
    reinit: bool
    relogin: bool
    resume: Union[str, int, bool]
    resume_fname: str
    resumed: bool  # indication from the server about the state of the run (different from resume - user provided flag)
    root_dir: str
    run_group: str
    run_id: str
    run_job_type: str
    run_mode: str
    run_name: str
    run_notes: str
    run_tags: Tuple[str]
    run_url: str
    sagemaker_disable: bool
    save_code: bool
    settings_system: str
    settings_workspace: str
    show_colors: bool
    show_emoji: bool
    show_errors: bool
    show_info: bool
    show_warnings: bool
    silent: bool
    start_method: str
    strict: bool
    summary_errors: int
    summary_warnings: int
    sweep_id: str
    sweep_param_path: str
    sweep_url: str
    symlink: bool
    sync_dir: str
    sync_file: str
    sync_symlink_latest: str
    system_sample: int
    system_sample_seconds: int
    timespec: str
    tmp_dir: str
    username: str
    wandb_dir: str

    def _default_props(self) -> Dict[str, Dict[str, Any]]:
        """
        Helper method that is used in `__init__` together with the class attributes
        to initialize instance attributes (individual settings) as Property objects.
        Note that key names must be the same as the class attribute names.
        """
        return dict(
            _console={"hook": lambda _: self._convert_console(), "auto_hook": True},
            _internal_check_process={"value": 8},
            _internal_queue_timeout={"value": 2},
            _jupyter={
                "hook": lambda _: str(_get_python_type()) != "python",
                "auto_hook": True,
            },
            _kaggle={"hook": lambda _: util._is_likely_kaggle(), "auto_hook": True},
            _noop={"hook": lambda _: self.mode == "disabled", "auto_hook": True},
            _offline={
                "hook": (
                    lambda _: True
                    if self.disabled or (self.mode in ("dryrun", "offline"))
                    else False
                ),
                "auto_hook": True,
            },
            _save_requirements={"value": True},
            _tmp_code_dir={
                "value": "code",
                "hook": lambda x: self._path_convert(self.tmp_dir, x),
            },
            _windows={
                "hook": lambda _: platform.system() == "Windows",
                "auto_hook": True,
            },
            anonymous={"validator": self._validate_anonymous},
            api_key={"validator": self._validate_api_key},
            base_url={
                "value": "https://api.wandb.ai",
                "preprocessor": lambda x: str(x).rstrip("/"),
                "validator": self._validate_base_url,
            },
            console={"value": "auto", "validator": self._validate_console},
            disable_code={"preprocessor": _str_as_bool, "is_policy": True},
            disable_git={"preprocessor": _str_as_bool, "is_policy": True},
            disabled={"value": False, "preprocessor": _str_as_bool},
            files_dir={
                "value": "files",
                "hook": lambda x: self._path_convert(
                    self.wandb_dir, f"{self.run_mode}-{self.timespec}-{self.run_id}", x
                ),
            },
            force={"preprocessor": _str_as_bool},
            git_remote={"value": "origin"},
            heartbeat_seconds={"value": 30},
            ignore_globs={
                "value": tuple(),
                "preprocessor": lambda x: tuple(x) if not isinstance(x, tuple) else x,
            },
            is_local={
                "hook": (
                    lambda _: self.base_url != "https://api.wandb.ai"
                    if self.base_url is not None
                    else False
                ),
                "auto_hook": True,
            },
            label_disable={"preprocessor": _str_as_bool},
            launch={"preprocessor": _str_as_bool},
            log_dir={
                "value": "logs",
                "hook": lambda x: self._path_convert(
                    self.wandb_dir, f"{self.run_mode}-{self.timespec}-{self.run_id}", x
                ),
            },
            log_internal={
                "value": "debug-internal.log",
                "hook": lambda x: self._path_convert(self.log_dir, x),
            },
            log_symlink_internal={
                "value": "debug-internal.log",
                "hook": lambda x: self._path_convert(self.wandb_dir, x),
            },
            log_symlink_user={
                "value": "debug.log",
                "hook": lambda x: self._path_convert(self.wandb_dir, x),
            },
            log_user={
                "value": "debug.log",
                "hook": lambda x: self._path_convert(self.log_dir, x),
            },
            login_timeout={"preprocessor": lambda x: float(x)},
            mode={"value": "online", "validator": self._validate_mode},
            problem={"value": "fatal", "validator": self._validate_problem},
            project={"validator": self._validate_project},
            project_url={"hook": lambda _: self._project_url(), "auto_hook": True},
            quiet={"preprocessor": _str_as_bool},
            reinit={"preprocessor": _str_as_bool},
            relogin={"preprocessor": _str_as_bool},
            resume_fname={
                "value": "wandb-resume.json",
                "hook": lambda x: self._path_convert(self.wandb_dir, x),
            },
            resumed={"value": "False", "preprocessor": _str_as_bool},
            run_mode={
                "hook": lambda _: "offline-run" if self._offline else "run",
                "auto_hook": True,
            },
            run_tags={
                "preprocessor": lambda x: tuple(x) if not isinstance(x, tuple) else x,
            },
            run_url={"hook": lambda _: self._run_url(), "auto_hook": True},
            sagemaker_disable={"preprocessor": _str_as_bool},
            save_code={"preprocessor": _str_as_bool, "is_policy": True},
            settings_system={
                "value": os.path.join("~", ".config", "wandb", "settings"),
                "hook": lambda x: self._path_convert(x),
            },
            settings_workspace={
                "value": "settings",
                "hook": lambda x: self._path_convert(self.wandb_dir, x),
            },
            show_colors={"preprocessor": _str_as_bool},
            show_emoji={"preprocessor": _str_as_bool},
            show_errors={"value": "True", "preprocessor": _str_as_bool},
            show_info={"value": "True", "preprocessor": _str_as_bool},
            show_warnings={"value": "True", "preprocessor": _str_as_bool},
            silent={"value": "False", "preprocessor": _str_as_bool},
            start_method={"validator": self._validate_start_method},
            strict={"preprocessor": _str_as_bool},
            summary_warnings={
                "value": 5,
                "preprocessor": lambda x: int(x),
                "is_policy": True,
            },
            sweep_url={"hook": lambda _: self._sweep_url(), "auto_hook": True},
            symlink={"preprocessor": _str_as_bool},
            sync_dir={
                "hook": [
                    lambda _: self._path_convert(
                        self.wandb_dir, f"{self.run_mode}-{self.timespec}-{self.run_id}"
                    )
                ],
                "auto_hook": True,
            },
            sync_file={
                "hook": lambda _: self._path_convert(
                    self.sync_dir, f"run-{self.run_id}.wandb"
                ),
                "auto_hook": True,
            },
            sync_symlink_latest={
                "value": "latest-run",
                "hook": lambda x: self._path_convert(self.wandb_dir, x),
            },
            system_sample={"value": 15},
            system_sample_seconds={"value": 2},
            timespec={
                "hook": (
                    lambda _: datetime.strftime(self._start_datetime, "%Y%m%d_%H%M%S")
                    if self._start_time and self._start_datetime
                    else None
                ),
                "auto_hook": True,
            },
            tmp_dir={
                "value": "tmp",
                "hook": lambda x: (
                    self._path_convert(
                        self.wandb_dir,
                        f"{self.run_mode}-{self.timespec}-{self.run_id}",
                        x,
                    )
                    or tempfile.gettempdir()
                ),
            },
            wandb_dir={
                "hook": lambda _: _get_wandb_dir(self.root_dir or ""),
                "auto_hook": True,
            },
        )

    # helper methods for validating values
    @staticmethod
    def _validator_factory(hint: Any) -> Callable[[Any], bool]:
        """
        Factory for type validators, given a type hint:
        Convert the type hint of a setting into a function
        that checks if the argument is of the correct type
        """
        origin, args = get_origin(hint), get_args(hint)

        def helper(x: Any) -> bool:
            if origin is None:
                return isinstance(x, hint)
            elif origin is Union:
                return isinstance(x, args) if args is not None else True
            else:
                return (
                    isinstance(x, origin) and all(isinstance(y, args) for y in x)
                    if args is not None
                    else isinstance(x, origin)
                )

        return helper

    @staticmethod
    def _validate_mode(value: str) -> bool:
        choices: Set[str] = {"dryrun", "run", "offline", "online", "disabled"}
        if value not in choices:
            raise UsageError(f"Settings field `mode`: '{value}' not in {choices}")
        return True

    @staticmethod
    def _validate_project(value: Optional[str]) -> bool:
        invalid_chars_list = list("/\\#?%:")
        if value is not None:
            if len(value) > 128:
                raise UsageError(
                    f'Invalid project name "{value}": exceeded 128 characters'
                )
            invalid_chars = set([char for char in invalid_chars_list if char in value])
            if invalid_chars:
                raise UsageError(
                    f'Invalid project name "{value}": '
                    f"cannot contain characters \"{','.join(invalid_chars_list)}\", "
                    f"found \"{','.join(invalid_chars)}\""
                )
        return True

    @staticmethod
    def _validate_start_method(value: str) -> bool:
        available_methods = ["thread"]
        if hasattr(multiprocessing, "get_all_start_methods"):
            available_methods += multiprocessing.get_all_start_methods()
        if value not in available_methods:
            raise UsageError(
                f"Settings field `start_method`: '{value}' not in {available_methods}"
            )
        return True

    @staticmethod
    def _validate_console(value: str) -> bool:
        # choices = {"auto", "redirect", "off", "file", "iowrap", "notebook"}
        choices: Set[str] = {"auto", "redirect", "off", "wrap"}
        if value not in choices:
            raise UsageError(f"Settings field `console`: '{value}' not in {choices}")
        return True

    @staticmethod
    def _validate_problem(value: str) -> bool:
        choices: Set[str] = {"fatal", "warn", "silent"}
        if value not in choices:
            raise UsageError(f"Settings field `problem`: '{value}' not in {choices}")
        return True

    @staticmethod
    def _validate_anonymous(value: str) -> bool:
        choices: Set[str] = {"allow", "must", "never", "false", "true"}
        if value not in choices:
            raise UsageError(f"Settings field `anonymous`: '{value}' not in {choices}")
        return True

    @staticmethod
    def _validate_api_key(value: str) -> bool:
        if len(value) > len(value.strip()):
            raise UsageError("API key cannot start or end with whitespace")
        # todo: move here the logic from sdk/lib/apikey.py
        return True

    @staticmethod
    def _validate_base_url(value: Optional[str]) -> bool:
        if value is not None:
            if re.match(r".*wandb\.ai[^\.]*$", value) and "api." not in value:
                # user might guess app.wandb.ai or wandb.ai is the default cloud server
                raise UsageError(
                    f"{value} is not a valid server address, did you mean https://api.wandb.ai?"
                )
            elif re.match(r".*wandb\.ai[^\.]*$", value) and "http://" in value:
                raise UsageError("http is not secure, please use https://api.wandb.ai")
        return True

    # other helper methods
    @staticmethod
    def _path_convert(*args: str) -> str:
        """
        Join path and apply os.path.expanduser to it.
        """
        return os.path.expanduser(os.path.join(*args))

    def _convert_console(self) -> SettingsConsole:
        convert_dict: Dict[str, SettingsConsole] = dict(
            off=SettingsConsole.OFF,
            wrap=SettingsConsole.WRAP,
            redirect=SettingsConsole.REDIRECT,
        )
        console: str = str(self.console)
        if console == "auto":
            if (
                self._jupyter
                or (self.start_method == "thread")
                or self._require_service
                or self._windows
            ):
                console = "wrap"
            else:
                console = "redirect"
        convert: SettingsConsole = convert_dict[console]
        return convert

    def _get_url_query_string(self) -> str:
        # TODO(settings) use `wandb_setting` (if self.anonymous != "true":)
        if Api().settings().get("anonymous") != "true":
            return ""

        api_key = apikey.api_key(settings=self)

        return f"?{urlencode({'apiKey': api_key})}"

    def _project_url_base(self) -> str:
        if not all([self.entity, self.project]):
            return ""

        app_url = wandb.util.app_url(self.base_url)
        return f"{app_url}/{quote(self.entity)}/{quote(self.project)}"

    def _project_url(self) -> str:
        project_url = self._project_url_base()
        if not project_url:
            return ""

        query = self._get_url_query_string()

        return f"{project_url}{query}"

    def _run_url(self) -> str:
        project_url = self._project_url_base()
        if not all([project_url, self.run_id]):
            return ""

        query = self._get_url_query_string()
        return f"{project_url}/runs/{quote(self.run_id)}{query}"

    def _start_run(self) -> None:
        time_stamp: float = time.time()
        datetime_now: datetime = datetime.fromtimestamp(time_stamp)
        object.__setattr__(self, "_Settings_start_datetime", datetime_now)
        object.__setattr__(self, "_Settings_start_time", time_stamp)

    def _sweep_url(self) -> str:
        project_url = self._project_url_base()
        if not all([project_url, self.sweep_id]):
            return ""

        query = self._get_url_query_string()
        return f"{project_url}/sweeps/{quote(self.sweep_id)}{query}"

    def __init__(self, **kwargs: Any) -> None:
        self.__frozen: bool = False
        self.__initialized: bool = False

        # fixme: this is collect telemetry on validation errors and unexpected args
        # values are stored as strings to avoid potential json serialization errors down the line
        self.__preprocessing_warnings: Dict[str, str] = dict()
        self.__validation_warnings: Dict[str, str] = dict()
        self.__unexpected_args: Set[str] = set()

        # Set default settings values
        # We start off with the class attributes and `default_props`' dicts
        # and then create Property objects.
        # Once initialized, attributes are to only be updated using the `update` method
        default_props = self._default_props()

        # Init instance attributes as Property objects.
        # Type hints of class attributes are used to generate a type validator function
        # for runtime checks for each attribute.
        # These are defaults, using Source.BASE for non-policy attributes and Source.RUN for policies.
        for prop, type_hint in get_type_hints(Settings).items():
            validators = [self._validator_factory(type_hint)]

            if prop in default_props:
                validator = default_props[prop].pop("validator", [])
                # Property validator could be either Callable or Sequence[Callable]
                if callable(validator):
                    validators.append(validator)
                elif isinstance(validator, Sequence):
                    validators.extend(list(validator))
                object.__setattr__(
                    self,
                    prop,
                    Property(
                        name=prop,
                        **default_props[prop],
                        validator=validators,
                        # todo: double-check this logic:
                        source=Source.RUN
                        if default_props[prop].get("is_policy", False)
                        else Source.BASE,
                    ),
                )
            else:
                object.__setattr__(
                    self,
                    prop,
                    Property(
                        name=prop,
                        validator=validators,
                        source=Source.BASE,
                    ),
                )

            # fixme: this is to collect stats on preprocessing and validation errors
            if self.__dict__[prop].__dict__["_Property__failed_preprocessing"]:
                self.__preprocessing_warnings[prop] = str(self.__dict__[prop]._value)
            if self.__dict__[prop].__dict__["_Property__failed_validation"]:
                self.__validation_warnings[prop] = str(self.__dict__[prop]._value)

        # update overridden defaults from kwargs
        unexpected_arguments = [k for k in kwargs.keys() if k not in self.__dict__]
        # allow only explicitly defined arguments
        if unexpected_arguments:

            # fixme: remove this and raise error instead once we are confident
            self.__unexpected_args.update(unexpected_arguments)
            wandb.termwarn(
                f"Ignoring unexpected arguments: {unexpected_arguments}. "
                "This will raise an error in the future."
            )
            for k in unexpected_arguments:
                kwargs.pop(k)

            # raise TypeError(f"Got unexpected arguments: {unexpected_arguments}")

        for k, v in kwargs.items():
            # todo: double-check this logic:
            source = Source.RUN if self.__dict__[k].is_policy else Source.BASE
            self.update({k: v}, source=source)

        # setup private attributes
        object.__setattr__(self, "_Settings_start_datetime", None)
        object.__setattr__(self, "_Settings_start_time", None)

        if os.environ.get(wandb.env.DIR) is None:
            # todo: double-check source, shouldn't it be Source.ENV?
            self.update({"root_dir": os.path.abspath(os.getcwd())}, source=Source.BASE)

        # done with init, use self.update() to update attributes from now on
        self.__initialized = True

        # fixme? freeze settings to prevent accidental changes
        # self.freeze()

    def __str__(self) -> str:
        # get attributes that are instances of the Property class:
        representation = {
            k: v.value for k, v in self.__dict__.items() if isinstance(v, Property)
        }
        return f"<Settings {_redact_dict(representation)}>"

    def __repr__(self) -> str:
        # private attributes
        private = {k: v for k, v in self.__dict__.items() if k.startswith("_Settings")}
        # get attributes that are instances of the Property class:
        attributes = {
            k: f"<Property value={v.value} source={v.source}>"
            for k, v in self.__dict__.items()
            if isinstance(v, Property)
        }
        representation = {**private, **attributes}
        return f"<Settings {representation}>"

    def __copy__(self) -> "Settings":
        """
        Ensure that a copy of the settings object is a truly deep copy

        Note that the copied object will not be frozen  fixme? why is this needed?
        """
        # get attributes that are instances of the Property class:
        attributes = {k: v for k, v in self.__dict__.items() if isinstance(v, Property)}
        new = Settings()
        for k, v in attributes.items():
            # make sure to use the raw property value (v._value),
            # not the potential result of runtime hooks applied to it (v.value)
            new.update({k: v._value}, source=v.source)
        new.unfreeze()

        return new

    def __deepcopy__(self, memo: dict) -> "Settings":
        return self.__copy__()

    # attribute access methods
    @no_type_check  # this is a hack to make mypy happy
    def __getattribute__(self, name: str) -> Any:
        """Expose attribute.value if attribute is a Property."""
        item = object.__getattribute__(self, name)
        if isinstance(item, Property):
            return item.value
        return item

    def __setattr__(self, key: str, value: Any) -> None:
        if "_Settings__initialized" in self.__dict__ and self.__initialized:
            raise TypeError(f"Please use update() to update attribute `{key}` value")
        object.__setattr__(self, key, value)

    def __iter__(self) -> Iterable:
        return iter(self.make_static())

    def copy(self) -> "Settings":
        return self.__copy__()

    # implement the Mapping interface
    def keys(self) -> Iterable[str]:
        return self.make_static().keys()

    @no_type_check  # this is a hack to make mypy happy
    def __getitem__(self, name: str) -> Any:
        """Expose attribute.value if attribute is a Property."""
        item = object.__getattribute__(self, name)
        if isinstance(item, Property):
            return item.value
        return item

    def update(
        self,
        settings: Optional[Dict[str, Any]] = None,
        source: int = Source.OVERRIDE,
        **kwargs: Any,
    ) -> None:
        """Update individual settings using the Property.update() method."""
        if "_Settings__frozen" in self.__dict__ and self.__frozen:
            raise TypeError("Settings object is frozen")
        # add kwargs to settings
        settings = settings or dict()
        # explicit kwargs take precedence over settings
        settings = {**settings, **kwargs}
        unknown_properties = []
        for key in settings.keys():
            # only allow updating known Properties
            if key not in self.__dict__ or not isinstance(self.__dict__[key], Property):
                unknown_properties.append(key)
        if unknown_properties:
            raise KeyError(f"Unknown settings: {unknown_properties}")
        # only if all keys are valid, update them
        for key, value in settings.items():
            self.__dict__[key].update(value, source)

            # fixme: this is to collect stats on preprocessing and validation errors
            if self.__dict__[key].__dict__["_Property__failed_preprocessing"]:
                self.__preprocessing_warnings[key] = str(self.__dict__[key]._value)
            else:
                self.__preprocessing_warnings.pop(key, None)

            if self.__dict__[key].__dict__["_Property__failed_validation"]:
                self.__validation_warnings[key] = str(self.__dict__[key]._value)
            else:
                self.__validation_warnings.pop(key, None)

    def freeze(self) -> None:
        object.__setattr__(self, "_Settings__frozen", True)

    def unfreeze(self) -> None:
        object.__setattr__(self, "_Settings__frozen", False)

    def is_frozen(self) -> bool:
        return self.__frozen

    def make_static(self) -> Dict[str, Any]:
        """Generate a static, serializable version of the settings."""
        # get attributes that are instances of the Property class:
        attributes = {
            k: v.value for k, v in self.__dict__.items() if isinstance(v, Property)
        }
        return attributes

    # apply settings from different sources
    # TODO(dd): think about doing some|all of that at init
    def _apply_settings(
        self,
        settings: "Settings",
        _logger: Optional[_EarlyLogger] = None,
    ) -> None:
        """Apply settings from a Settings object."""
        if _logger is not None:
            _logger.info(f"Applying settings from {settings}")
        attributes = {
            k: v for k, v in settings.__dict__.items() if isinstance(v, Property)
        }
        for k, v in attributes.items():
            # note that only the same/higher priority settings are propagated
            self.update({k: v._value}, source=v.source)

        # fixme: this is to pass on info on unexpected args in settings
        if settings.__dict__["_Settings__unexpected_args"]:
            self.__dict__["_Settings__unexpected_args"].update(
                settings.__dict__["_Settings__unexpected_args"]
            )

    @staticmethod
    def _load_config_file(file_name: str, section: str = "default") -> dict:
        parser = configparser.ConfigParser()
        parser.add_section(section)
        parser.read(file_name)
        config: Dict[str, Any] = dict()
        for k in parser[section]:
            config[k] = parser[section][k]
            # TODO (cvp): we didn't do this in the old cli, but it seems necessary
            if k == "ignore_globs":
                config[k] = config[k].split(",")
        return config

    def _apply_config_files(self, _logger: Optional[_EarlyLogger] = None) -> None:
        # TODO(jhr): permit setting of config in system and workspace
        if self.settings_system is not None:
            if _logger is not None:
                _logger.info(f"Loading settings from {self.settings_system}")
            self.update(
                self._load_config_file(self.settings_system),
                source=Source.SYSTEM,
            )
        if self.settings_workspace is not None:
            if _logger is not None:
                _logger.info(f"Loading settings from {self.settings_workspace}")
            self.update(
                self._load_config_file(self.settings_workspace),
                source=Source.WORKSPACE,
            )

    def _apply_env_vars(
        self,
        environ: Mapping[str, Any],
        _logger: Optional[_EarlyLogger] = None,
    ) -> None:
        env_prefix: str = "WANDB_"
        special_env_var_names = {
            "WANDB_TRACELOG": "_tracelog",
            "WANDB_REQUIRE_SERVICE": "_require_service",
            "WANDB_SERVICE_TRANSPORT": "_service_transport",
            "WANDB_DIR": "root_dir",
            "WANDB_NAME": "run_name",
            "WANDB_NOTES": "run_notes",
            "WANDB_TAGS": "run_tags",
            "WANDB_JOB_TYPE": "run_job_type",
        }
        env = dict()
        for setting, value in environ.items():
            if not setting.startswith(env_prefix):
                continue

            if setting in special_env_var_names:
                key = special_env_var_names[setting]
            else:
                # otherwise, strip the prefix and convert to lowercase
                key = setting[len(env_prefix) :].lower()

            if key in self.__dict__:
                if key in ("ignore_globs", "run_tags"):
                    value = value.split(",")
                env[key] = value
            elif _logger is not None:
                _logger.warning(f"Unknown environment variable: {setting}")

        if _logger is not None:
            _logger.info(
                f"Loading settings from environment variables: {_redact_dict(env)}"
            )

        self.update(env, source=Source.ENV)

    def _infer_settings_from_environment(
        self, _logger: Optional[_EarlyLogger] = None
    ) -> None:
        """Modify settings based on environment (for runs and cli)."""

        settings: Dict[str, Union[bool, str, Sequence]] = dict()
        # disable symlinks if on windows (requires admin or developer setup)
        settings["symlink"] = True
        if self._windows:
            settings["symlink"] = False

        # TODO(jhr): this needs to be moved last in setting up settings ?
        #  (dd): loading order does not matter as long as source is set correctly

        # For code saving, only allow env var override if value from server is true, or
        # if no preference was specified.
        if (self.save_code is True or self.save_code is None) and (
            os.getenv(wandb.env.SAVE_CODE) is not None
            or os.getenv(wandb.env.DISABLE_CODE) is not None
        ):
            settings["save_code"] = wandb.env.should_save_code()

        settings["disable_git"] = wandb.env.disable_git()

        # Attempt to get notebook information if not already set by the user
        if self._jupyter and (self.notebook_name is None or self.notebook_name == ""):
            meta = wandb.jupyter.notebook_metadata(self.silent)
            settings["_jupyter_path"] = meta.get("path")
            settings["_jupyter_name"] = meta.get("name")
            settings["_jupyter_root"] = meta.get("root")
        elif (
            self._jupyter
            and self.notebook_name is not None
            and os.path.exists(self.notebook_name)
        ):
            settings["_jupyter_path"] = self.notebook_name
            settings["_jupyter_name"] = self.notebook_name
            settings["_jupyter_root"] = os.getcwd()
        elif self._jupyter:
            wandb.termwarn(
                "WANDB_NOTEBOOK_NAME should be a path to a notebook file, "
                f"couldn't find {self.notebook_name}.",
            )

        # host and username are populated by apply_env_vars if corresponding env
        # vars exist -- but if they don't, we'll fill them in here
        if self.host is None:
            settings["host"] = socket.gethostname()  # type: ignore

        if self.username is None:
            try:  # type: ignore
                settings["username"] = getpass.getuser()
            except KeyError:
                # getuser() could raise KeyError in restricted environments like
                # chroot jails or docker containers. Return user id in these cases.
                settings["username"] = str(os.getuid())

        settings["_executable"] = sys.executable

        settings["docker"] = wandb.env.get_docker(wandb.util.image_id_from_k8s())

        # TODO: we should use the cuda library to collect this
        if os.path.exists("/usr/local/cuda/version.txt"):
            with open("/usr/local/cuda/version.txt") as f:
                settings["_cuda"] = f.read().split(" ")[-1].strip()
        settings["_args"] = sys.argv[1:]
        settings["_os"] = platform.platform(aliased=True)
        settings["_python"] = platform.python_version()
        # hack to make sure we don't hang on windows
        if self._windows and self._except_exit is None:
            settings["_except_exit"] = True  # type: ignore

        if _logger is not None:
            _logger.info(
                f"Inferring settings from compute environment: {_redact_dict(settings)}"
            )

        self.update(settings, source=Source.ENV)

<<<<<<< HEAD
    def infer_run_settings_from_environment(
        self,
        _logger: Optional[_EarlyLogger] = None,
=======
    def _infer_run_settings_from_environment(
        self, _logger: Optional[_EarlyLogger] = None,
>>>>>>> 55b885c1
    ) -> None:
        """Modify settings based on environment (for runs only)."""
        # If there's not already a program file, infer it now.
        settings: Dict[str, Union[bool, str, None]] = dict()
        program = self.program or _get_program()
        if program is not None:
            program_relpath = self.program_relpath or _get_program_relpath_from_gitrepo(
                program, _logger=_logger
            )
            settings["program_relpath"] = program_relpath
        else:
            program = "<python with no main file>"

        settings["program"] = program

        if _logger is not None:
            _logger.info(
                f"Inferring run settings from compute environment: {_redact_dict(settings)}"
            )

        self.update(settings, source=Source.ENV)

    def _apply_setup(
        self, setup_settings: Dict[str, Any], _logger: Optional[_EarlyLogger] = None
    ) -> None:
        if _logger:
            _logger.info(f"Applying setup settings: {_redact_dict(setup_settings)}")
        self.update(setup_settings, source=Source.SETUP)

    def _apply_user(
        self, user_settings: Dict[str, Any], _logger: Optional[_EarlyLogger] = None
    ) -> None:
        if _logger:
            _logger.info(f"Applying user settings: {_redact_dict(user_settings)}")
        self.update(user_settings, source=Source.USER)

    def _apply_init(self, init_settings: Dict[str, Union[str, int, None]]) -> None:
        # prevent setting project, entity if in sweep
        # TODO(jhr): these should be locked elements in the future
        if self.sweep_id:
            for key in ("project", "entity", "id"):
                val = init_settings.pop(key, None)
                if val:
                    wandb.termwarn(
                        f"Ignored wandb.init() arg {key} when running a sweep."
                    )
        if self.launch:
            for key in ("project", "entity", "id"):
                val = init_settings.pop(key, None)
                if val:
                    wandb.termwarn(
                        "Project, entity and id are ignored when running from wandb launch context. "
                        f"Ignored wandb.init() arg {key} when running running from launch.",
                    )

        # strip out items where value is None
        param_map = dict(
            name="run_name",
            id="run_id",
            tags="run_tags",
            group="run_group",
            job_type="run_job_type",
            notes="run_notes",
            dir="root_dir",
        )
        init_settings = {
            param_map.get(k, k): v for k, v in init_settings.items() if v is not None
        }
        # fun logic to convert the resume init arg
        if init_settings.get("resume"):
            if isinstance(init_settings["resume"], str):
                if init_settings["resume"] not in ("allow", "must", "never", "auto"):
                    if init_settings.get("run_id") is None:
                        #  TODO: deprecate or don't support
                        init_settings["run_id"] = init_settings["resume"]
                    init_settings["resume"] = "allow"
            elif init_settings["resume"] is True:
                init_settings["resume"] = "auto"

        # update settings
        self.update(init_settings, source=Source.INIT)

        # handle auto resume logic
        if self.resume == "auto":
            if os.path.exists(self.resume_fname):
                with open(self.resume_fname) as f:
                    resume_run_id = json.load(f)["run_id"]
                if self.run_id is None:
                    self.update({"run_id": resume_run_id}, source=Source.INIT)  # type: ignore
                elif self.run_id != resume_run_id:
                    wandb.termwarn(
                        "Tried to auto resume run with "
                        f"id {resume_run_id} but id {self.run_id} is set.",
                    )
        self.update({"run_id": self.run_id or generate_id()}, source=Source.INIT)
        # persist our run id in case of failure
        # check None for mypy
        if self.resume == "auto" and self.resume_fname is not None:
            wandb.util.mkdir_exists_ok(self.wandb_dir)
            with open(self.resume_fname, "w") as f:
                f.write(json.dumps({"run_id": self.run_id}))

    def _apply_login(
        self, login_settings: Dict[str, Any], _logger: Optional[_EarlyLogger] = None
    ) -> None:
        param_map = dict(key="api_key", host="base_url", timeout="login_timeout")
        login_settings = {
            param_map.get(k, k): v for k, v in login_settings.items() if v is not None
        }
        if login_settings:
            if _logger:
                _logger.info(f"Applying login settings: {_redact_dict(login_settings)}")
            self.update(login_settings, source=Source.LOGIN)

    def _apply_run_start(self, run_start_settings: Dict[str, Any]) -> None:
        # This dictionary maps from the "run message dict" to relevant fields in settings
        # Note: that config is missing
        param_map = {
            "run_id": "run_id",
            "entity": "entity",
            "project": "project",
            "run_group": "run_group",
            "job_type": "run_job_type",
            "display_name": "run_name",
            "notes": "run_notes",
            "tags": "run_tags",
            "sweep_id": "sweep_id",
            "host": "host",
            "resumed": "resumed",
            "git.remote_url": "git_remote",
        }
        run_settings = {
            name: reduce(lambda d, k: d.get(k, {}), attr.split("."), run_start_settings)
            for attr, name in param_map.items()
        }
        run_settings = {key: value for key, value in run_settings.items() if value}
        if run_settings:
            self.update(run_settings, source=Source.RUN)<|MERGE_RESOLUTION|>--- conflicted
+++ resolved
@@ -93,8 +93,7 @@
 
     # fixme: remove this and only raise error once we are confident.
     wandb.termwarn(
-        f"Could not parse value {val} as a bool. ",
-        repeat=False,
+        f"Could not parse value {val} as a bool. ", repeat=False,
     )
     raise UsageError(f"Could not parse value {val} as a bool.")
 
@@ -866,11 +865,7 @@
                 object.__setattr__(
                     self,
                     prop,
-                    Property(
-                        name=prop,
-                        validator=validators,
-                        source=Source.BASE,
-                    ),
+                    Property(name=prop, validator=validators, source=Source.BASE,),
                 )
 
             # fixme: this is to collect stats on preprocessing and validation errors
@@ -1040,9 +1035,7 @@
     # apply settings from different sources
     # TODO(dd): think about doing some|all of that at init
     def _apply_settings(
-        self,
-        settings: "Settings",
-        _logger: Optional[_EarlyLogger] = None,
+        self, settings: "Settings", _logger: Optional[_EarlyLogger] = None,
     ) -> None:
         """Apply settings from a Settings object."""
         if _logger is not None:
@@ -1079,8 +1072,7 @@
             if _logger is not None:
                 _logger.info(f"Loading settings from {self.settings_system}")
             self.update(
-                self._load_config_file(self.settings_system),
-                source=Source.SYSTEM,
+                self._load_config_file(self.settings_system), source=Source.SYSTEM,
             )
         if self.settings_workspace is not None:
             if _logger is not None:
@@ -1091,9 +1083,7 @@
             )
 
     def _apply_env_vars(
-        self,
-        environ: Mapping[str, Any],
-        _logger: Optional[_EarlyLogger] = None,
+        self, environ: Mapping[str, Any], _logger: Optional[_EarlyLogger] = None,
     ) -> None:
         env_prefix: str = "WANDB_"
         special_env_var_names = {
@@ -1210,14 +1200,8 @@
 
         self.update(settings, source=Source.ENV)
 
-<<<<<<< HEAD
-    def infer_run_settings_from_environment(
-        self,
-        _logger: Optional[_EarlyLogger] = None,
-=======
     def _infer_run_settings_from_environment(
         self, _logger: Optional[_EarlyLogger] = None,
->>>>>>> 55b885c1
     ) -> None:
         """Modify settings based on environment (for runs only)."""
         # If there's not already a program file, infer it now.
