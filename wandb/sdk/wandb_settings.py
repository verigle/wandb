from __future__ import annotations

import configparser
import json
import logging
import os
import pathlib
import platform
import re
import shutil
import socket
import sys
from datetime import datetime

# Optional and Union are used for type hinting instead of | because
# the latter is not supported in pydantic<2.6 and Python<3.10.
# Dict, List, and Tuple are used for backwards compatibility
# with pydantic v1 and Python<3.9.
from typing import Any, Callable, Dict, List, Literal, Optional, Sequence, Tuple, Union
from urllib.parse import quote, unquote, urlencode

from google.protobuf.wrappers_pb2 import BoolValue, DoubleValue, Int32Value, StringValue
from pydantic import BaseModel, ConfigDict, Field
from typing_extensions import Self

import wandb
from wandb import env, util
from wandb._pydantic import (
    IS_PYDANTIC_V2,
    AliasChoices,
    computed_field,
    field_validator,
    model_validator,
)
from wandb.errors import UsageError
from wandb.proto import wandb_settings_pb2

from .lib import apikey, credentials, ipython
from .lib.gitlib import GitRepo
from .lib.run_moment import RunMoment

validate_url: Callable[[str], None]

if IS_PYDANTIC_V2:
    from pydantic_core import SchemaValidator, core_schema

    def validate_url(url: str) -> None:
        """Validate a URL string."""
        url_validator = SchemaValidator(
            core_schema.url_schema(
                allowed_schemes=["http", "https"],
                strict=True,
            )
        )
        url_validator.validate_python(url)
else:
    from pydantic import root_validator

    def validate_url(url: str) -> None:
        """Validate the base url of the wandb server.

        param value: URL to validate

        Based on the Django URLValidator, but with a few additional checks.

        Copyright (c) Django Software Foundation and individual contributors.
        All rights reserved.

        Redistribution and use in source and binary forms, with or without modification,
        are permitted provided that the following conditions are met:

            1. Redistributions of source code must retain the above copyright notice,
               this list of conditions and the following disclaimer.

            2. Redistributions in binary form must reproduce the above copyright
               notice, this list of conditions and the following disclaimer in the
               documentation and/or other materials provided with the distribution.

            3. Neither the name of Django nor the names of its contributors may be used
               to endorse or promote products derived from this software without
               specific prior written permission.

        THIS SOFTWARE IS PROVIDED BY THE COPYRIGHT HOLDERS AND CONTRIBUTORS "AS IS" AND
        ANY EXPRESS OR IMPLIED WARRANTIES, INCLUDING, BUT NOT LIMITED TO, THE IMPLIED
        WARRANTIES OF MERCHANTABILITY AND FITNESS FOR A PARTICULAR PURPOSE ARE
        DISCLAIMED. IN NO EVENT SHALL THE COPYRIGHT OWNER OR CONTRIBUTORS BE LIABLE FOR
        ANY DIRECT, INDIRECT, INCIDENTAL, SPECIAL, EXEMPLARY, OR CONSEQUENTIAL DAMAGES
        (INCLUDING, BUT NOT LIMITED TO, PROCUREMENT OF SUBSTITUTE GOODS OR SERVICES;
        LOSS OF USE, DATA, OR PROFITS; OR BUSINESS INTERRUPTION) HOWEVER CAUSED AND ON
        ANY THEORY OF LIABILITY, WHETHER IN CONTRACT, STRICT LIABILITY, OR TORT
        (INCLUDING NEGLIGENCE OR OTHERWISE) ARISING IN ANY WAY OUT OF THE USE OF THIS
        SOFTWARE, EVEN IF ADVISED OF THE POSSIBILITY OF SUCH DAMAGE.
        """
        from urllib.parse import urlparse, urlsplit

        if url is None:
            return

        ul = "\u00a1-\uffff"  # Unicode letters range (must not be a raw string).

        # IP patterns
        ipv4_re = (
            r"(?:0|25[0-5]|2[0-4][0-9]|1[0-9]?[0-9]?|[1-9][0-9]?)"
            r"(?:\.(?:0|25[0-5]|2[0-4][0-9]|1[0-9]?[0-9]?|[1-9][0-9]?)){3}"
        )
        ipv6_re = r"\[[0-9a-f:.]+\]"  # (simple regex, validated later)

        # Host patterns
        hostname_re = (
            r"[a-z" + ul + r"0-9](?:[a-z" + ul + r"0-9-]{0,61}[a-z" + ul + r"0-9])?"
        )
        # Max length for domain name labels is 63 characters per RFC 1034 sec. 3.1
        domain_re = r"(?:\.(?!-)[a-z" + ul + r"0-9-]{1,63}(?<!-))*"
        tld_re = (
            r"\."  # dot
            r"(?!-)"  # can't start with a dash
            r"(?:[a-z" + ul + "-]{2,63}"  # domain label
            r"|xn--[a-z0-9]{1,59})"  # or punycode label
            r"(?<!-)"  # can't end with a dash
            r"\.?"  # may have a trailing dot
        )
        # host_re = "(" + hostname_re + domain_re + tld_re + "|localhost)"
        # todo?: allow hostname to be just a hostname (no tld)?
        host_re = "(" + hostname_re + domain_re + f"({tld_re})?" + "|localhost)"

        regex = re.compile(
            r"^(?:[a-z0-9.+-]*)://"  # scheme is validated separately
            r"(?:[^\s:@/]+(?::[^\s:@/]*)?@)?"  # user:pass authentication
            r"(?:" + ipv4_re + "|" + ipv6_re + "|" + host_re + ")"
            r"(?::[0-9]{1,5})?"  # port
            r"(?:[/?#][^\s]*)?"  # resource path
            r"\Z",
            re.IGNORECASE,
        )
        schemes = {"http", "https"}
        unsafe_chars = frozenset("\t\r\n")

        scheme = url.split("://")[0].lower()
        split_url = urlsplit(url)
        parsed_url = urlparse(url)

        if parsed_url.netloc == "":
            raise ValueError(f"Invalid URL: {url}")
        elif unsafe_chars.intersection(url):
            raise ValueError("URL cannot contain unsafe characters")
        elif scheme not in schemes:
            raise ValueError("URL must start with `http(s)://`")
        elif not regex.search(url):
            raise ValueError(f"{url} is not a valid server address")
        elif split_url.hostname is None or len(split_url.hostname) > 253:
            raise ValueError("hostname is invalid")


def _path_convert(*args: str) -> str:
    """Join path and apply os.path.expanduser to it."""
    return os.path.expanduser(os.path.join(*args))


class Settings(BaseModel, validate_assignment=True):
    """Settings for the W&B SDK.

    This class manages configuration settings for the W&B SDK,
    ensuring type safety and validation of all settings. Settings are accessible
    as attributes and can be initialized programmatically, through environment
    variables (`WANDB_ prefix`), and with configuration files.

    The settings are organized into three categories:
    1. Public settings: Core configuration options that users can safely modify to customize
       W&B's behavior for their specific needs.
    2. Internal settings: Settings prefixed with 'x_' that handle low-level SDK behavior.
       These settings are primarily for internal use and debugging. While they can be modified,
       they are not considered part of the public API and may change without notice in future
       versions.
    3. Computed settings: Read-only settings that are automatically derived from other settings or
       the environment.
    """

    # Pydantic Model configuration.
    model_config = ConfigDict(
        extra="forbid",  # throw an error if extra fields are provided
        validate_default=True,  # validate default values
        use_attribute_docstrings=True,  # for field descriptions
        revalidate_instances="always",
    )

    # Public settings.

    allow_offline_artifacts: bool = True
    """Flag to allow table artifacts to be synced in offline mode.

    To revert to the old behavior, set this to False.
    """

    allow_val_change: bool = False
    """Flag to allow modification of `Config` values after they've been set."""

    anonymous: Optional[Literal["allow", "must", "never"]] = None
    """Controls anonymous data logging.

    Possible values are:
    - "never": requires you to link your W&B account before
       tracking the run, so you don't accidentally create an anonymous
       run.
    - "allow": lets a logged-in user track runs with their account, but
       lets someone who is running the script without a W&B account see
       the charts in the UI.
    - "must": sends the run to an anonymous account instead of to a
       signed-up user account.
    """

    api_key: Optional[str] = None
    """The W&B API key."""

    azure_account_url_to_access_key: Optional[Dict[str, str]] = None
    """Mapping of Azure account URLs to their corresponding access keys for Azure integration."""

    base_url: str = "https://api.wandb.ai"
    """The URL of the W&B backend for data synchronization."""

    code_dir: Optional[str] = None
    """Directory containing the code to be tracked by W&B."""

    config_paths: Optional[Sequence[str]] = None
    """Paths to files to load configuration from into the `Config` object."""

    console: Literal["auto", "off", "wrap", "redirect", "wrap_raw", "wrap_emu"] = Field(
        default="auto",
        validate_default=True,
    )
    """The type of console capture to be applied.

    Possible values are:
     "auto" - Automatically selects the console capture method based on the
      system environment and settings.

      "off" - Disables console capture.

      "redirect" - Redirects low-level file descriptors for capturing output.

      "wrap" - Overrides the write methods of sys.stdout/sys.stderr. Will be
      mapped to either "wrap_raw" or "wrap_emu" based on the state of the system.

      "wrap_raw" - Same as "wrap" but captures raw output directly instead of
      through an emulator. Derived from the `wrap` setting and should not be set manually.

      "wrap_emu" - Same as "wrap" but captures output through an emulator.
      Derived from the `wrap` setting and should not be set manually.
    """

    console_multipart: bool = False
    """Whether to produce multipart console log files."""

    credentials_file: str = Field(
        default_factory=lambda: str(credentials.DEFAULT_WANDB_CREDENTIALS_FILE)
    )
    """Path to file for writing temporary access tokens."""

    disable_code: bool = False
    """Whether to disable capturing the code."""

    disable_git: bool = False
    """Whether to disable capturing the git state."""

    disable_job_creation: bool = True
    """Whether to disable the creation of a job artifact for W&B Launch."""

    docker: Optional[str] = None
    """The Docker image used to execute the script."""

    email: Optional[str] = None
    """The email address of the user."""

    entity: Optional[str] = None
    """The W&B entity, such as a user or a team."""

    organization: Optional[str] = None
    """The W&B organization."""

    force: bool = False
    """Whether to pass the `force` flag to `wandb.login()`."""

    fork_from: Optional[RunMoment] = None
    """Specifies a point in a previous execution of a run to fork from.

    The point is defined by the run ID, a metric, and its value.
    Currently, only the metric '_step' is supported.
    """

    git_commit: Optional[str] = None
    """The git commit hash to associate with the run."""

    git_remote: str = "origin"
    """The git remote to associate with the run."""

    git_remote_url: Optional[str] = None
    """The URL of the git remote repository."""

    git_root: Optional[str] = None
    """Root directory of the git repository."""

    heartbeat_seconds: int = 30
    """Interval in seconds between heartbeat signals sent to the W&B servers."""

    host: Optional[str] = None
    """Hostname of the machine running the script."""

    http_proxy: Optional[str] = None
    """Custom proxy servers for http requests to W&B."""

    https_proxy: Optional[str] = None
    """Custom proxy servers for https requests to W&B."""

    # Path to file containing an identity token (JWT) for authentication.
    identity_token_file: Optional[str] = None
    """Path to file containing an identity token (JWT) for authentication."""

    ignore_globs: Sequence[str] = ()
    """Unix glob patterns relative to `files_dir` specifying files to exclude from upload."""

    init_timeout: float = 90.0
    """Time in seconds to wait for the `wandb.init` call to complete before timing out."""

    insecure_disable_ssl: bool = False
    """Whether to insecurely disable SSL verification."""

    job_name: Optional[str] = None
    """Name of the Launch job running the script."""

    job_source: Optional[Literal["repo", "artifact", "image"]] = None
    """Source type for Launch."""

    label_disable: bool = False
    """Whether to disable automatic labeling features."""

    launch: bool = False
    """Flag to indicate if the run is being launched through W&B Launch."""

    launch_config_path: Optional[str] = None
    """Path to the launch configuration file."""

    login_timeout: Optional[float] = None
    """Time in seconds to wait for login operations before timing out."""

    mode: Literal["online", "offline", "dryrun", "disabled", "run", "shared"] = Field(
        default="online",
        validate_default=True,
    )
    """The operating mode for W&B logging and synchronization."""

    notebook_name: Optional[str] = None
    """Name of the notebook if running in a Jupyter-like environment."""

    program: Optional[str] = None
    """Path to the script that created the run, if available."""

    program_abspath: Optional[str] = None
    """The absolute path from the root repository directory to the script that
    created the run.

    Root repository directory is defined as the directory containing the
    .git directory, if it exists. Otherwise, it's the current working directory.
    """

    program_relpath: Optional[str] = None
    """The relative path to the script that created the run."""

    project: Optional[str] = None
    """The W&B project ID."""

    quiet: bool = False
    """Flag to suppress non-essential output."""

    reinit: Union[
        Literal[
            "default",
            "return_previous",
            "finish_previous",
            "create_new",
        ],
        bool,
    ] = "default"
    """What to do when `wandb.init()` is called while a run is active.

    Options:
    - "default": Use "finish_previous" in notebooks and "return_previous"
        otherwise.
    - "return_previous": Return the most recently created run
        that is not yet finished. This does not update `wandb.run`; see
        the "create_new" option.
    - "finish_previous": Finish all active runs, then return a new run.
    - "create_new": Create a new run without modifying other active runs.
        Does not update `wandb.run` and top-level functions like `wandb.log`.
        Because of this, some older integrations that rely on the global run
        will not work.

    Can also be a boolean, but this is deprecated. False is the same as
    "return_previous", and True is the same as "finish_previous".
    """

    relogin: bool = False
    """Flag to force a new login attempt."""

    resume: Optional[Literal["allow", "must", "never", "auto"]] = None
    """Specifies the resume behavior for the run.

    The available options are:

      "must": Resumes from an existing run with the same ID. If no such run exists,
      it will result in failure.

      "allow": Attempts to resume from an existing run with the same ID. If none is
      found, a new run will be created.

      "never": Always starts a new run. If a run with the same ID already exists,
      it will result in failure.

      "auto": Automatically resumes from the most recent failed run on the same
      machine.
    """

    resume_from: Optional[RunMoment] = None
    """Specifies a point in a previous execution of a run to resume from.

    The point is defined by the run ID, a metric, and its value.
    Currently, only the metric '_step' is supported.
    """

    resumed: bool = False
    """Indication from the server about the state of the run.

    This is different from resume, a user provided flag.
    """

    root_dir: str = Field(default_factory=lambda: os.path.abspath(os.getcwd()))
    """The root directory to use as the base for all run-related paths.

    In particular, this is used to derive the wandb directory and the run directory.
    """

    run_group: Optional[str] = None
    """Group identifier for related runs.

    Used for grouping runs in the UI.
    """

    run_id: Optional[str] = None
    """The ID of the run."""

    run_job_type: Optional[str] = None
    """Type of job being run (e.g., training, evaluation)."""

    run_name: Optional[str] = None
    """Human-readable name for the run."""

    run_notes: Optional[str] = None
    """Additional notes or description for the run."""

    run_tags: Optional[Tuple[str, ...]] = None
    """Tags to associate with the run for organization and filtering."""

    sagemaker_disable: bool = False
    """Flag to disable SageMaker-specific functionality."""

    save_code: Optional[bool] = None
    """Whether to save the code associated with the run."""

    settings_system: Optional[str] = None
    """Path to the system-wide settings file."""

    show_colors: Optional[bool] = None
    """Whether to use colored output in the console."""

    show_emoji: Optional[bool] = None
    """Whether to show emoji in the console output."""

    show_errors: bool = True
    """Whether to display error messages."""

    show_info: bool = True
    """Whether to display informational messages."""

    show_warnings: bool = True
    """Whether to display warning messages."""

    silent: bool = False
    """Flag to suppress all output."""

    start_method: Optional[str] = None
    """Method to use for starting subprocesses."""

    strict: Optional[bool] = None
    """Whether to enable strict mode for validation and error checking."""

    summary_timeout: int = 60
    """Time in seconds to wait for summary operations before timing out."""

    summary_warnings: int = 5  # TODO: kill this with fire
    """Maximum number of summary warnings to display."""

    sweep_id: Optional[str] = None
    """Identifier of the sweep this run belongs to."""

    sweep_param_path: Optional[str] = None
    """Path to the sweep parameters configuration."""

    symlink: bool = Field(
        default_factory=lambda: False if platform.system() == "Windows" else True
    )
    """Whether to use symlinks (True by default except on Windows)."""

    sync_tensorboard: Optional[bool] = None
    """Whether to synchronize TensorBoard logs with W&B."""

    table_raise_on_max_row_limit_exceeded: bool = False
    """Whether to raise an exception when table row limits are exceeded."""

    username: Optional[str] = None
    """Username."""

    # Internal settings.
    #
    # These are typically not meant to be set by the user and should not be considered
    # a part of the public API as they may change or be removed in future versions.

    x_cli_only_mode: bool = False
    """Flag to indicate that the SDK is running in CLI-only mode."""

    x_disable_meta: bool = False
    """Flag to disable the collection of system metadata."""

    x_disable_setproctitle: bool = False
    """Flag to disable using setproctitle for the internal process in the legacy service.

    This is deprecated and will be removed in future versions.
    """

    x_disable_stats: bool = False
    """Flag to disable the collection of system metrics."""

    x_disable_viewer: bool = False
    """Flag to disable the early viewer query."""

    x_disable_machine_info: bool = False
    """Flag to disable automatic machine info collection."""

    x_executable: Optional[str] = None
    """Path to the Python executable."""

    x_extra_http_headers: Optional[Dict[str, str]] = None
    """Additional headers to add to all outgoing HTTP requests."""

    x_file_stream_max_bytes: Optional[int] = None
    """An approximate maximum request size for the filestream API.

    Its purpose is to prevent HTTP requests from failing due to
    containing too much data. This number is approximate:
    requests will be slightly larger.
    """

    x_file_stream_max_line_bytes: Optional[int] = None
    """Maximum line length for filestream JSONL files."""

    x_file_stream_transmit_interval: Optional[float] = None
    """Interval in seconds between filestream transmissions."""

    # Filestream retry client configuration.

    x_file_stream_retry_max: Optional[int] = None
    """Max number of retries for filestream operations."""

    x_file_stream_retry_wait_min_seconds: Optional[float] = None
    """Minimum wait time between retries for filestream operations."""

    x_file_stream_retry_wait_max_seconds: Optional[float] = None
    """Maximum wait time between retries for filestream operations."""

    x_file_stream_timeout_seconds: Optional[float] = None
    """Timeout in seconds for individual filestream HTTP requests."""

    # file transfer retry client configuration

    x_file_transfer_retry_max: Optional[int] = None
    """Max number of retries for file transfer operations."""

    x_file_transfer_retry_wait_min_seconds: Optional[float] = None
    """Minimum wait time between retries for file transfer operations."""

    x_file_transfer_retry_wait_max_seconds: Optional[float] = None
    """Maximum wait time between retries for file transfer operations."""

    x_file_transfer_timeout_seconds: Optional[float] = None
    """Timeout in seconds for individual file transfer HTTP requests."""

    x_files_dir: Optional[str] = None
    """Override setting for the computed files_dir.."""

    x_flow_control_custom: Optional[bool] = None
    """Flag indicating custom flow control for filestream.

    TODO: Not implemented in wandb-core.
    """

    x_flow_control_disabled: Optional[bool] = None
    """Flag indicating flow control is disabled for filestream.

    TODO: Not implemented in wandb-core.
    """

    # graphql retry client configuration

    x_graphql_retry_max: Optional[int] = None
    """Max number of retries for GraphQL operations."""

    x_graphql_retry_wait_min_seconds: Optional[float] = None
    """Minimum wait time between retries for GraphQL operations."""

    x_graphql_retry_wait_max_seconds: Optional[float] = None
    """Maximum wait time between retries for GraphQL operations."""

    x_graphql_timeout_seconds: Optional[float] = None
    """Timeout in seconds for individual GraphQL requests."""

    x_internal_check_process: float = 8.0
    """Interval for internal process health checks in seconds."""

    x_jupyter_name: Optional[str] = None
    """Name of the Jupyter notebook."""

    x_jupyter_path: Optional[str] = None
    """Path to the Jupyter notebook."""

    x_jupyter_root: Optional[str] = None
    """Root directory of the Jupyter notebook."""

    x_label: Optional[str] = None
    """Label to assign to system metrics and console logs collected for the run.

    This is used to group data by on the frontend and can be used to distinguish data
    from different processes in a distributed training job.
    """

    x_live_policy_rate_limit: Optional[int] = None
    """Rate limit for live policy updates in seconds."""

    x_live_policy_wait_time: Optional[int] = None
    """Wait time between live policy updates in seconds."""

    x_log_level: int = logging.INFO
    """Logging level for internal operations."""

    x_network_buffer: Optional[int] = None
    """Size of the network buffer used in flow control.

    TODO: Not implemented in wandb-core.
    """

    x_primary: bool = Field(
        default=True, validation_alias=AliasChoices("x_primary", "x_primary_node")
    )
    """Determines whether to save internal wandb files and metadata.

    In a distributed setting, this is useful for avoiding file overwrites
    from secondary processes when only system metrics and logs are needed,
    as the primary process handles the main logging.
    """

    x_proxies: Optional[Dict[str, str]] = None
    """Custom proxy servers for requests to W&B.

    This is deprecated and will be removed in future versions.
    Please use `http_proxy` and `https_proxy` instead.
    """

    x_runqueue_item_id: Optional[str] = None
    """ID of the Launch run queue item being processed."""

    x_require_legacy_service: bool = False
    """Force the use of legacy wandb service."""

    x_save_requirements: bool = True
    """Flag to save the requirements file."""

    x_server_side_derived_summary: bool = False
    """Flag to delegate automatic computation of summary from history to the server.

    This does not disable user-provided summary updates.
    """

    x_server_side_expand_glob_metrics: bool = False
    """Flag to delegate glob matching of metrics in define_metric to the server.

    If the server does not support this, the client will perform the glob matching.
    """

    x_service_transport: Optional[str] = None
    """Transport method for communication with the wandb service."""

    x_service_wait: float = 30.0
    """Time in seconds to wait for the wandb-core internal service to start."""

    x_start_time: Optional[float] = None
    """The start time of the run in seconds since the Unix epoch."""

    x_stats_pid: int = os.getpid()
    """PID of the process that started the wandb-core process to collect system stats for."""

    x_stats_sampling_interval: float = Field(default=15.0)
    """Sampling interval for the system monitor in seconds."""

    x_stats_neuron_monitor_config_path: Optional[str] = None
    """Path to the default config file for the neuron-monitor tool.

    This is used to monitor AWS Trainium devices.
    """

    x_stats_dcgm_exporter: Optional[str] = None
    """Endpoint to extract Nvidia DCGM metrics from.

    Two options are supported:
    - Extract DCGM-related metrics from a query to the Prometheus `/api/v1/query` endpoint.
      It is a common practice to aggregate metrics reported by the instances of the DCGM Exporter
      running on different nodes in a cluster using Prometheus.
    - TODO: Parse metrics directly from the `/metrics` endpoint of the DCGM Exporter.

    Examples:
    - `http://localhost:9400/api/v1/query?query=DCGM_FI_DEV_GPU_TEMP{node="l1337", cluster="globular"}`.
    - TODO: `http://192.168.0.1:9400/metrics`.
    """

    x_stats_open_metrics_endpoints: Optional[Dict[str, str]] = None
    """OpenMetrics `/metrics` endpoints to monitor for system metrics."""

    x_stats_open_metrics_filters: Union[
        Dict[str, Dict[str, str]], Sequence[str], None
    ] = None
    """Filter to apply to metrics collected from OpenMetrics `/metrics` endpoints.

    Supports two formats:
    - {"metric regex pattern, including endpoint name as prefix": {"label": "label value regex pattern"}}
    - ("metric regex pattern 1", "metric regex pattern 2", ...)
    """

    x_stats_open_metrics_http_headers: Optional[Dict[str, str]] = None
    """HTTP headers to add to OpenMetrics requests."""

    x_stats_disk_paths: Optional[Sequence[str]] = Field(
        default_factory=lambda: ("/", "/System/Volumes/Data")
        if platform.system() == "Darwin"
        else ("/",)
    )
    """System paths to monitor for disk usage."""

    x_stats_gpu_device_ids: Optional[Sequence[int]] = None
    """GPU device indices to monitor.

    If not set, captures metrics for all GPUs.
    Assumes 0-based indexing matching CUDA/ROCm device enumeration.
    """

    x_stats_buffer_size: int = 0
    """Number of system metric samples to buffer in memory in the wandb-core process.

    Can be accessed via run._system_metrics.
    """

    x_sync: bool = False
    """Flag to indicate whether we are syncing a run from the transaction log."""

    x_update_finish_state: bool = True
    """Flag to indicate whether this process can update the run's final state on the server.

    Set to False in distributed training when only the main process should determine the final state.
    """

    # Model validator to catch legacy settings.
    @model_validator(mode="before")
    @classmethod
    def catch_private_settings(cls, values):
        """Check if a private field is provided and assign to the corresponding public one.

        This is a compatibility layer to handle previous versions of the settings.
        """
        new_values = {}
        for key in values:
            # Internal settings are prefixed with "x_" instead of "_"
            # as Pydantic does not allow "_" in field names.
            if key.startswith("_"):
                new_values["x" + key] = values[key]
            else:
                new_values[key] = values[key]
        return new_values

    if IS_PYDANTIC_V2:

        @model_validator(mode="after")
        def validate_mutual_exclusion_of_branching_args(self) -> Self:
            """Check if `fork_from`, `resume`, and `resume_from` are mutually exclusive.

            <!-- lazydoc-ignore: internal -->
            """
            if (
                sum(
                    o is not None
                    for o in [self.fork_from, self.resume, self.resume_from]
                )
                > 1
            ):
                raise ValueError(
                    "`fork_from`, `resume`, or `resume_from` are mutually exclusive. "
                    "Please specify only one of them."
                )
            return self
    else:

        @root_validator(pre=False)  # type: ignore [call-overload]
        @classmethod
        def validate_mutual_exclusion_of_branching_args(cls, values):
            if (
                sum(
                    values.get(o) is not None
                    for o in ["fork_from", "resume", "resume_from"]
                )
                > 1
            ):
                raise ValueError(
                    "`fork_from`, `resume`, or `resume_from` are mutually exclusive. "
                    "Please specify only one of them."
                )
            return values

    # Field validators.
<<<<<<< HEAD

    @field_validator("x_disable_service", mode="after")
    @classmethod
    def validate_disable_service(cls, value):
        """Validate the x_disable_service field.

        <!-- lazydoc-ignore: internal -->
        """
        if value:
            termwarn(
                "Disabling the wandb service is deprecated as of version 0.18.0 "
                "and will be removed in future versions. ",
                repeat=False,
            )
        return value

=======
>>>>>>> 4c138af9
    @field_validator("api_key", mode="after")
    @classmethod
    def validate_api_key(cls, value):
        """Validate the API key.

        <!-- lazydoc-ignore: internal -->
        """
        if value is not None and (len(value) > len(value.strip())):
            raise UsageError("API key cannot start or end with whitespace")
        return value

    @field_validator("base_url", mode="after")
    @classmethod
    def validate_base_url(cls, value):
        """Validate the base URL.

        <!-- lazydoc-ignore: internal -->
        """
        validate_url(value)
        # wandb.ai-specific checks
        if re.match(r".*wandb\.ai[^\.]*$", value) and "api." not in value:
            # user might guess app.wandb.ai or wandb.ai is the default cloud server
            raise ValueError(
                f"{value} is not a valid server address, did you mean https://api.wandb.ai?"
            )
        elif re.match(r".*wandb\.ai[^\.]*$", value) and not value.startswith("https"):
            raise ValueError("http is not secure, please use https://api.wandb.ai")
        return value.rstrip("/")

    @field_validator("code_dir", mode="before")
    @classmethod
    def validate_code_dir(cls, value):
        """Validate the code directory.

        <!-- lazydoc-ignore: internal -->
        """
        # TODO: add native support for pathlib.Path
        if isinstance(value, pathlib.Path):
            return str(value)
        return value

    @field_validator("console", mode="after")
    @classmethod
    def validate_console(cls, value, values):
        """Validate the console capture method.

        <!-- lazydoc-ignore: internal -->
        """
        if value != "auto":
            return value

        return "wrap"

    @field_validator("x_executable", mode="before")
    @classmethod
    def validate_x_executable(cls, value):
        """Validate the Python executable path.

        <!-- lazydoc-ignore: internal -->
        """
        # TODO: add native support for pathlib.Path
        if isinstance(value, pathlib.Path):
            return str(value)
        return value

    @field_validator("x_file_stream_max_line_bytes", mode="after")
    @classmethod
    def validate_file_stream_max_line_bytes(cls, value):
        """Validate the maximum line length for filestream JSONL files.

        <!-- lazydoc-ignore: internal -->
        """
        if value is not None and value < 1:
            raise ValueError("File stream max line bytes must be greater than 0")
        return value

    @field_validator("x_files_dir", mode="before")
    @classmethod
    def validate_x_files_dir(cls, value):
        """Validate the files directory.

        <!-- lazydoc-ignore: internal -->
        """
        # TODO: add native support for pathlib.Path
        if isinstance(value, pathlib.Path):
            return str(value)
        return value

    @field_validator("fork_from", mode="before")
    @classmethod
    def validate_fork_from(cls, value, values) -> Optional[RunMoment]:
        """Validate the fork_from field.

        <!-- lazydoc-ignore: internal -->
        """
        run_moment = cls._runmoment_preprocessor(value)

        if hasattr(values, "data"):
            # pydantic v2
            values = values.data
        else:
            # pydantic v1
            values = values

        if (
            run_moment
            and values.get("run_id") is not None
            and values.get("run_id") == run_moment.run
        ):
            raise ValueError(
                "Provided `run_id` is the same as the run to `fork_from`. "
                "Please provide a different `run_id` or remove the `run_id` argument. "
                "If you want to rewind the current run, please use `resume_from` instead."
            )
        return run_moment

    @field_validator("http_proxy", mode="after")
    @classmethod
    def validate_http_proxy(cls, value):
        """Validate the HTTP proxy.

        <!-- lazydoc-ignore: internal -->
        """
        if value is None:
            return None
        validate_url(value)
        return value.rstrip("/")

    @field_validator("https_proxy", mode="after")
    @classmethod
    def validate_https_proxy(cls, value):
        """Validate the HTTPS proxy.

        <!-- lazydoc-ignore: internal -->
        """
        if value is None:
            return None
        validate_url(value)
        return value.rstrip("/")

    @field_validator("ignore_globs", mode="after")
    @classmethod
    def validate_ignore_globs(cls, value):
        """Validate the ignore globs.

        <!-- lazydoc-ignore: internal -->
        """
        return tuple(value) if not isinstance(value, tuple) else value

    @field_validator("program", mode="before")
    @classmethod
    def validate_program(cls, value):
        """Validate the program path.

        <!-- lazydoc-ignore: internal -->
        """
        # TODO: add native support for pathlib.Path
        if isinstance(value, pathlib.Path):
            return str(value)
        return value

    @field_validator("program_abspath", mode="before")
    @classmethod
    def validate_program_abspath(cls, value):
        """Validate the absolute program path.

        <!-- lazydoc-ignore: internal -->
        """
        # TODO: add native support for pathlib.Path
        if isinstance(value, pathlib.Path):
            return str(value)
        return value

    @field_validator("program_relpath", mode="before")
    @classmethod
    def validate_program_relpath(cls, value):
        """Validate the relative program path.

        <!-- lazydoc-ignore: internal -->
        """
        # TODO: add native support for pathlib.Path
        if isinstance(value, pathlib.Path):
            return str(value)
        return value

    @field_validator("project", mode="after")
    @classmethod
    def validate_project(cls, value, values):
        """Validate the project name.

        <!-- lazydoc-ignore: internal -->
        """
        if value is None:
            return None
        invalid_chars_list = list("/\\#?%:")
        if len(value) > 128:
            raise UsageError(f"Invalid project name {value!r}: exceeded 128 characters")
        invalid_chars = {char for char in invalid_chars_list if char in value}
        if invalid_chars:
            raise UsageError(
                f"Invalid project name {value!r}: "
                f"cannot contain characters {','.join(invalid_chars_list)!r}, "
                f"found {','.join(invalid_chars)!r}"
            )
        return value

    @field_validator("resume", mode="before")
    @classmethod
    def validate_resume(cls, value):
        """Validate the resume behavior.

        <!-- lazydoc-ignore: internal -->
        """
        if value is False:
            return None
        if value is True:
            return "auto"
        return value

    @field_validator("resume_from", mode="before")
    @classmethod
    def validate_resume_from(cls, value, values) -> Optional[RunMoment]:
        """Validate the resume_from field.

        <!-- lazydoc-ignore: internal -->
        """
        run_moment = cls._runmoment_preprocessor(value)

        if hasattr(values, "data"):
            # pydantic v2
            values = values.data
        else:
            # pydantic v1
            values = values

        if (
            run_moment
            and values.get("run_id") is not None
            and values.get("run_id") != run_moment.run
        ):
            raise ValueError(
                "Both `run_id` and `resume_from` have been specified with different ids."
            )
        return run_moment

    @field_validator("root_dir", mode="before")
    @classmethod
    def validate_root_dir(cls, value):
        """Validate the root directory.

        <!-- lazydoc-ignore: internal -->
        """
        # TODO: add native support for pathlib.Path
        if isinstance(value, pathlib.Path):
            return str(value)
        return value

    @field_validator("run_id", mode="after")
    @classmethod
    def validate_run_id(cls, value, values):
        """Validate the run ID.

        <!-- lazydoc-ignore: internal -->
        """
        if value is None:
            return None

        if len(value) == 0:
            raise UsageError("Run ID cannot be empty")
        if len(value) > len(value.strip()):
            raise UsageError("Run ID cannot start or end with whitespace")
        if not bool(value.strip()):
            raise UsageError("Run ID cannot contain only whitespace")
        return value

    @field_validator("settings_system", mode="after")
    @classmethod
    def validate_settings_system(cls, value):
<<<<<<< HEAD
        """Validate the system settings file path.

        <!-- lazydoc-ignore: internal -->
        """
        if isinstance(value, pathlib.Path):
=======
        if value is None:
            return None
        elif isinstance(value, pathlib.Path):
>>>>>>> 4c138af9
            return str(_path_convert(value))
        else:
            return _path_convert(value)

    @field_validator("x_service_wait", mode="after")
    @classmethod
    def validate_service_wait(cls, value):
        """Validate the service wait time.

        <!-- lazydoc-ignore: internal -->
        """
        if value < 0:
            raise UsageError("Service wait time cannot be negative")
        return value

    @field_validator("start_method", mode="after")
    @classmethod
    def validate_start_method(cls, value):
        """Validate the start method for subprocesses.

        <!-- lazydoc-ignore: internal -->
        """
        if value is None:
            return value
        wandb.termwarn(
            "`start_method` is deprecated and will be removed in a future version "
            "of wandb. This setting is currently non-functional and safely ignored.",
            repeat=False,
        )
        return value

    @field_validator("x_stats_gpu_device_ids", mode="before")
    @classmethod
    def validate_x_stats_gpu_device_ids(cls, value):
        """Validate the GPU device IDs.

        <!-- lazydoc-ignore: internal -->
        """
        if isinstance(value, str):
            return json.loads(value)
        return value

    @field_validator("x_stats_neuron_monitor_config_path", mode="before")
    @classmethod
    def validate_x_stats_neuron_monitor_config_path(cls, value):
        """Validate the path to the neuron-monitor config file.

        <!-- lazydoc-ignore: internal -->
        """
        # TODO: add native support for pathlib.Path
        if isinstance(value, pathlib.Path):
            return str(value)
        return value

    @field_validator("x_stats_open_metrics_endpoints", mode="before")
    @classmethod
    def validate_stats_open_metrics_endpoints(cls, value):
        """Validate the OpenMetrics endpoints.

        <!-- lazydoc-ignore: internal -->
        """
        if isinstance(value, str):
            return json.loads(value)
        return value

    @field_validator("x_stats_open_metrics_filters", mode="before")
    @classmethod
    def validate_stats_open_metrics_filters(cls, value):
        """Validate the OpenMetrics filters.

        <!-- lazydoc-ignore: internal -->
        """
        if isinstance(value, str):
            return json.loads(value)
        return value

    @field_validator("x_stats_open_metrics_http_headers", mode="before")
    @classmethod
    def validate_stats_open_metrics_http_headers(cls, value):
        """Validate the OpenMetrics HTTP headers.

        <!-- lazydoc-ignore: internal -->
        """
        if isinstance(value, str):
            return json.loads(value)
        return value

    @field_validator("x_stats_sampling_interval", mode="after")
    @classmethod
    def validate_stats_sampling_interval(cls, value):
        """Validate the stats sampling interval.

        <!-- lazydoc-ignore: internal -->
        """
        if value < 0.1:
            raise UsageError("Stats sampling interval cannot be less than 0.1 seconds")
        return value

    @field_validator("sweep_id", mode="after")
    @classmethod
    def validate_sweep_id(cls, value):
        """Validate the sweep ID.

        <!-- lazydoc-ignore: internal -->
        """
        if value is None:
            return None
        if len(value) == 0:
            raise UsageError("Sweep ID cannot be empty")
        if len(value) > len(value.strip()):
            raise UsageError("Sweep ID cannot start or end with whitespace")
        if not bool(value.strip()):
            raise UsageError("Sweep ID cannot contain only whitespace")
        return value

    @field_validator("sweep_param_path", mode="before")
    @classmethod
    def validate_sweep_param_path(cls, value):
        """Validate the sweep parameter path.

        <!-- lazydoc-ignore: internal -->
        """
        # TODO: add native support for pathlib.Path
        if isinstance(value, pathlib.Path):
            return str(value)
        return value

    # Computed fields.

    @computed_field  # type: ignore[prop-decorator]
    @property
    def _args(self) -> List[str]:
        if not self._jupyter:
            return sys.argv[1:]
        return []

    @computed_field  # type: ignore[prop-decorator]
    @property
    def _aws_lambda(self) -> bool:
        """Check if we are running in a lambda environment."""
        from sentry_sdk.integrations.aws_lambda import (  # type: ignore[import-not-found]
            get_lambda_bootstrap,
        )

        lambda_bootstrap = get_lambda_bootstrap()
        if not lambda_bootstrap or not hasattr(
            lambda_bootstrap, "handle_event_request"
        ):
            return False
        return True

    @computed_field  # type: ignore[prop-decorator]
    @property
    def _code_path_local(self) -> Optional[str]:
        """The relative path from the current working directory to the code path.

        For example, if the code path is /home/user/project/example.py, and the
        current working directory is /home/user/project, then the code path local
        is example.py.

        If couldn't find the relative path, this will be an empty string.
        """
        return self._get_program_relpath(self.program) if self.program else None

    @computed_field  # type: ignore[prop-decorator]
    @property
    def _colab(self) -> bool:
        return "google.colab" in sys.modules

    @computed_field  # type: ignore[prop-decorator]
    @property
    def _ipython(self) -> bool:
        return ipython.in_ipython()

    @computed_field  # type: ignore[prop-decorator]
    @property
    def _jupyter(self) -> bool:
        return ipython.in_jupyter()

    @computed_field  # type: ignore[prop-decorator]
    @property
    def _kaggle(self) -> bool:
        return util._is_likely_kaggle()

    @computed_field  # type: ignore[prop-decorator]
    @property
    def _noop(self) -> bool:
        return self.mode == "disabled"

    @computed_field  # type: ignore[prop-decorator]
    @property
    def _notebook(self) -> bool:
        return self._ipython or self._jupyter or self._colab or self._kaggle

    @computed_field  # type: ignore[prop-decorator]
    @property
    def _offline(self) -> bool:
        return self.mode in ("offline", "dryrun")

    @computed_field  # type: ignore[prop-decorator]
    @property
    def _os(self) -> str:
        """The operating system of the machine running the script."""
        return platform.platform(aliased=True)

    @computed_field  # type: ignore[prop-decorator]
    @property
    def _platform(self) -> str:
        return f"{platform.system()}-{platform.machine()}".lower()

    @computed_field  # type: ignore[prop-decorator]
    @property
    def _python(self) -> str:
        return f"{platform.python_implementation()} {platform.python_version()}"

    @computed_field  # type: ignore[prop-decorator]
    @property
    def _shared(self) -> bool:
        """Whether we are in shared mode.

        In "shared" mode, multiple processes can write to the same run,
        for example from different machines.
        """
        return self.mode == "shared"

    @computed_field  # type: ignore[prop-decorator]
    @property
    def _start_datetime(self) -> str:
        if self.x_start_time is None:
            return ""
        datetime_now = datetime.fromtimestamp(self.x_start_time)
        return datetime_now.strftime("%Y%m%d_%H%M%S")

    @computed_field  # type: ignore[prop-decorator]
    @property
    def _tmp_code_dir(self) -> str:
        return _path_convert(self.sync_dir, "tmp", "code")

    @computed_field  # type: ignore[prop-decorator]
    @property
    def _windows(self) -> bool:
        return platform.system() == "Windows"

    @computed_field  # type: ignore[prop-decorator]
    @property
    def colab_url(self) -> Optional[str]:
        """The URL to the Colab notebook, if running in Colab."""
        if not self._colab:
            return None
        if self.x_jupyter_path and self.x_jupyter_path.startswith("fileId="):
            unescaped = unquote(self.x_jupyter_path)
            return "https://colab.research.google.com/notebook#" + unescaped
        return None

    @computed_field  # type: ignore[prop-decorator]
    @property
    def deployment(self) -> Literal["local", "cloud"]:
        return "local" if self.is_local else "cloud"

    @computed_field  # type: ignore[prop-decorator]
    @property
    def files_dir(self) -> str:
        """Absolute path to the local directory where the run's files are stored."""
        return self.x_files_dir or _path_convert(self.sync_dir, "files")

    @computed_field  # type: ignore[prop-decorator]
    @property
    def is_local(self) -> bool:
        return str(self.base_url) != "https://api.wandb.ai"

    @computed_field  # type: ignore[prop-decorator]
    @property
    def log_dir(self) -> str:
        """The directory for storing log files."""
        return _path_convert(self.sync_dir, "logs")

    @computed_field  # type: ignore[prop-decorator]
    @property
    def log_internal(self) -> str:
        """The path to the file to use for internal logs."""
        return _path_convert(self.log_dir, "debug-internal.log")

    @computed_field  # type: ignore[prop-decorator]
    @property
    def log_symlink_internal(self) -> str:
        """The path to the symlink to the internal log file of the most recent run."""
        return _path_convert(self.wandb_dir, "debug-internal.log")

    @computed_field  # type: ignore[prop-decorator]
    @property
    def log_symlink_user(self) -> str:
        """The path to the symlink to the user-process log file of the most recent run."""
        return _path_convert(self.wandb_dir, "debug.log")

    @computed_field  # type: ignore[prop-decorator]
    @property
    def log_user(self) -> str:
        """The path to the file to use for user-process logs."""
        return _path_convert(self.log_dir, "debug.log")

    @computed_field  # type: ignore[prop-decorator]
    @property
    def project_url(self) -> str:
        """The W&B URL where the project can be viewed."""
        project_url = self._project_url_base()
        if not project_url:
            return ""

        query = self._get_url_query_string()

        return f"{project_url}{query}"

    @computed_field  # type: ignore[prop-decorator]
    @property
    def resume_fname(self) -> str:
        """The path to the resume file."""
        return _path_convert(self.wandb_dir, "wandb-resume.json")

    @computed_field  # type: ignore[prop-decorator]
    @property
    def run_mode(self) -> Literal["run", "offline-run"]:
        """The mode of the run. Can be either "run" or "offline-run"."""
        return "run" if not self._offline else "offline-run"

    @computed_field  # type: ignore[prop-decorator]
    @property
    def run_url(self) -> str:
        """The W&B URL where the run can be viewed."""
        project_url = self._project_url_base()
        if not all([project_url, self.run_id]):
            return ""

        query = self._get_url_query_string()
        return f"{project_url}/runs/{quote(self.run_id or '')}{query}"

    @computed_field  # type: ignore[prop-decorator]
    @property
    def settings_workspace(self) -> str:
        """The path to the workspace settings file."""
        return _path_convert(self.wandb_dir, "settings")

    @computed_field  # type: ignore[prop-decorator]
    @property
    def sweep_url(self) -> str:
        """The W&B URL where the sweep can be viewed."""
        project_url = self._project_url_base()
        if not all([project_url, self.sweep_id]):
            return ""

        query = self._get_url_query_string()
        return f"{project_url}/sweeps/{quote(self.sweep_id or '')}{query}"

    @computed_field  # type: ignore[prop-decorator]
    @property
    def sync_dir(self) -> str:
        """The directory for storing the run's files."""
        return _path_convert(
            self.wandb_dir,
            f"{self.run_mode}-{self.timespec}-{self.run_id}",
        )

    @computed_field  # type: ignore[prop-decorator]
    @property
    def sync_file(self) -> str:
        """Path to the append-only binary transaction log file."""
        return _path_convert(self.sync_dir, f"run-{self.run_id}.wandb")

    @computed_field  # type: ignore[prop-decorator]
    @property
    def sync_symlink_latest(self) -> str:
        """Path to the symlink to the most recent run's transaction log file."""
        return _path_convert(self.wandb_dir, "latest-run")

    @computed_field  # type: ignore[prop-decorator]
    @property
    def timespec(self) -> str:
        """The time specification for the run."""
        return self._start_datetime

    @computed_field  # type: ignore[prop-decorator]
    @property
    def wandb_dir(self) -> str:
        """Full path to the wandb directory."""
        stage_dir = (
            ".wandb" + os.sep
            if os.path.exists(os.path.join(self.root_dir, ".wandb"))
            else "wandb" + os.sep
        )
        path = os.path.join(self.root_dir, stage_dir)
        return os.path.expanduser(path)

    # Methods to collect and update settings from different sources.
    #
    # The Settings class does not track the source of the settings,
    # so it is up to the developer to ensure that the settings are applied
    # in the correct order. Most of the updates are done in
    # wandb/sdk/wandb_setup.py::_WandbSetup._settings_setup.

    def update_from_system_config_file(self):
        """Update settings from the system config file."""
        if not self.settings_system or not os.path.exists(self.settings_system):
            return
        for key, value in self._load_config_file(self.settings_system).items():
            if value is not None:
                setattr(self, key, value)

    def update_from_workspace_config_file(self):
        """Update settings from the workspace config file."""
        if not self.settings_workspace or not os.path.exists(self.settings_workspace):
            return
        for key, value in self._load_config_file(self.settings_workspace).items():
            if value is not None:
                setattr(self, key, value)

    def update_from_env_vars(self, environ: Dict[str, Any]):
        """Update settings from environment variables."""
        env_prefix: str = "WANDB_"
        private_env_prefix: str = env_prefix + "_"
        special_env_var_names = {
            "WANDB_SERVICE_TRANSPORT": "x_service_transport",
            "WANDB_DIR": "root_dir",
            "WANDB_NAME": "run_name",
            "WANDB_NOTES": "run_notes",
            "WANDB_TAGS": "run_tags",
            "WANDB_JOB_TYPE": "run_job_type",
            "WANDB_HTTP_TIMEOUT": "x_graphql_timeout_seconds",
            "WANDB_FILE_PUSHER_TIMEOUT": "x_file_transfer_timeout_seconds",
            "WANDB_USER_EMAIL": "email",
        }
        env = dict()
        for setting, value in environ.items():
            if not setting.startswith(env_prefix):
                continue

            if setting in special_env_var_names:
                key = special_env_var_names[setting]
            elif setting.startswith(private_env_prefix):
                key = "x_" + setting[len(private_env_prefix) :].lower()
            else:
                # otherwise, strip the prefix and convert to lowercase
                key = setting[len(env_prefix) :].lower()

            if key in self.__dict__:
                if key in ("ignore_globs", "run_tags"):
                    value = value.split(",")
                env[key] = value

        for key, value in env.items():
            if value is not None:
                setattr(self, key, value)

    def update_from_system_environment(self):
        """Update settings from the system environment."""
        # For code saving, only allow env var override if value from server is true, or
        # if no preference was specified.
        if (self.save_code is True or self.save_code is None) and (
            os.getenv(env.SAVE_CODE) is not None
            or os.getenv(env.DISABLE_CODE) is not None
        ):
            self.save_code = env.should_save_code()

        if os.getenv(env.DISABLE_GIT) is not None:
            self.disable_git = env.disable_git()

        # Attempt to get notebook information if not already set by the user
        if self._jupyter and (self.notebook_name is None or self.notebook_name == ""):
            meta = wandb.jupyter.notebook_metadata(self.silent)  # type: ignore
            self.x_jupyter_path = meta.get("path")
            self.x_jupyter_name = meta.get("name")
            self.x_jupyter_root = meta.get("root")
        elif (
            self._jupyter
            and self.notebook_name is not None
            and os.path.exists(self.notebook_name)
        ):
            self.x_jupyter_path = self.notebook_name
            self.x_jupyter_name = self.notebook_name
            self.x_jupyter_root = os.getcwd()
        elif self._jupyter:
            wandb.termwarn(
                "WANDB_NOTEBOOK_NAME should be a path to a notebook file, "
                f"couldn't find {self.notebook_name}.",
            )

        # host is populated by update_from_env_vars if the corresponding env
        # vars exist -- but if they don't, we'll fill them in here.
        if self.host is None:
            self.host = socket.gethostname()  # type: ignore

        _executable = (
            self.x_executable
            or os.environ.get(env._EXECUTABLE)
            or sys.executable
            or shutil.which("python3")
            or "python3"
        )
        self.x_executable = _executable

        if self.docker is None:
            self.docker = env.get_docker(util.image_id_from_k8s())

        # proceed if not in CLI mode
        if self.x_cli_only_mode:
            return

        program = self.program or self._get_program()

        if program is not None:
            try:
                root = (
                    GitRepo().root or os.getcwd()
                    if not self.disable_git
                    else os.getcwd()
                )
            except Exception:
                # if the git command fails, fall back to the current working directory
                root = os.getcwd()

            self.program_relpath = self.program_relpath or self._get_program_relpath(
                program, root
            )
            program_abspath = os.path.abspath(
                os.path.join(root, os.path.relpath(os.getcwd(), root), program)
            )
            if os.path.exists(program_abspath):
                self.program_abspath = program_abspath
        else:
            program = "<python with no main file>"

        self.program = program

    def update_from_dict(self, settings: Dict[str, Any]) -> None:
        """Update settings from a dictionary."""
        for key, value in dict(settings).items():
            if value is not None:
                setattr(self, key, value)

    def update_from_settings(self, settings: Settings) -> None:
        """Update settings from another instance of `Settings`."""
        d = {field: getattr(settings, field) for field in settings.model_fields_set}
        if d:
            self.update_from_dict(d)

    # Helper methods.

    def to_proto(self) -> wandb_settings_pb2.Settings:
        """Generate a protobuf representation of the settings."""
        settings_proto = wandb_settings_pb2.Settings()
        for k, v in self.model_dump(exclude_none=True).items():
            # Client-only settings that don't exist on the protobuf.
            if k in ("reinit",):
                continue

            # Special case for x_stats_open_metrics_filters.
            if k == "x_stats_open_metrics_filters":
                if isinstance(v, (list, set, tuple)):
                    setting = getattr(settings_proto, k)
                    setting.sequence.value.extend(v)
                elif isinstance(v, dict):
                    setting = getattr(settings_proto, k)
                    for key, value in v.items():
                        for kk, vv in value.items():
                            setting.mapping.value[key].value[kk] = vv
                else:
                    raise TypeError(f"Unsupported type {type(v)} for setting {k}")
                continue

            # Special case for RunMoment fields.
            if k in ("fork_from", "resume_from"):
                run_moment = (
                    v
                    if isinstance(v, RunMoment)
                    else RunMoment(
                        run=v.get("run"),
                        value=v.get("value"),
                        metric=v.get("metric"),
                    )
                )
                getattr(settings_proto, k).CopyFrom(
                    wandb_settings_pb2.RunMoment(
                        run=run_moment.run,
                        value=run_moment.value,
                        metric=run_moment.metric,
                    )
                )
                continue

            if isinstance(v, bool):
                getattr(settings_proto, k).CopyFrom(BoolValue(value=v))
            elif isinstance(v, int):
                getattr(settings_proto, k).CopyFrom(Int32Value(value=v))
            elif isinstance(v, float):
                getattr(settings_proto, k).CopyFrom(DoubleValue(value=v))
            elif isinstance(v, str):
                getattr(settings_proto, k).CopyFrom(StringValue(value=v))
            elif isinstance(v, (list, set, tuple)):
                # we only support sequences of strings for now
                sequence = getattr(settings_proto, k)
                sequence.value.extend(v)
            elif isinstance(v, dict):
                mapping = getattr(settings_proto, k)
                for key, value in v.items():
                    # we only support dicts with string values for now
                    mapping.value[key] = value
            elif v is None:
                # None means that the setting value was not set.
                pass
            else:
                raise TypeError(f"Unsupported type {type(v)} for setting {k}")

        return settings_proto

    def _get_program(self) -> Optional[str]:
        """Get the program that started the current process."""
        if not self._jupyter:
            # If not in a notebook, try to get the program from the environment
            # or the __main__ module for scripts run as `python -m ...`.
            program = os.getenv(env.PROGRAM)
            if program is not None:
                return program
            try:
                import __main__

                if __main__.__spec__ is None:
                    return __main__.__file__
                return f"-m {__main__.__spec__.name}"
            except (ImportError, AttributeError):
                return None
        else:
            # If in a notebook, try to get the program from the notebook metadata.
            if self.notebook_name:
                return self.notebook_name

            if not self.x_jupyter_path:
                return self.program

            if self.x_jupyter_path.startswith("fileId="):
                return self.x_jupyter_name
            else:
                return self.x_jupyter_path

    @staticmethod
    def _get_program_relpath(program: str, root: Optional[str] = None) -> Optional[str]:
        """Get the relative path to the program from the root directory."""
        if not program:
            return None

        root = root or os.getcwd()
        if not root:
            return None

        # For windows if the root and program are on different drives,
        # os.path.relpath will raise a ValueError.
        if not util.are_paths_on_same_drive(root, program):
            return None

        full_path_to_program = os.path.join(
            root, os.path.relpath(os.getcwd(), root), program
        )
        if os.path.exists(full_path_to_program):
            relative_path = os.path.relpath(full_path_to_program, start=root)
            if "../" in relative_path:
                return None
            return relative_path

        return None

    @staticmethod
    def _load_config_file(file_name: str, section: str = "default") -> dict:
        """Load a config file and return the settings for a given section."""
        parser = configparser.ConfigParser()
        parser.add_section(section)
        parser.read(file_name)
        config: Dict[str, Any] = dict()
        for k in parser[section]:
            config[k] = parser[section][k]
            if k == "ignore_globs":
                config[k] = config[k].split(",")
        return config

    def _project_url_base(self) -> str:
        """Construct the base URL for the project."""
        if not all([self.entity, self.project]):
            return ""

        app_url = util.app_url(self.base_url)
        return f"{app_url}/{quote(self.entity or '')}/{quote(self.project or '')}"

    def _get_url_query_string(self) -> str:
        """Construct the query string for project, run, and sweep URLs."""
        # TODO: remove dependency on Api()
        if self.anonymous not in ["allow", "must"]:
            return ""

        api_key = apikey.api_key(settings=self)

        return f"?{urlencode({'apiKey': api_key})}"

    @staticmethod
    def _runmoment_preprocessor(
        val: Union[RunMoment, str, None],
    ) -> Optional[RunMoment]:
        """Preprocess the setting for forking or resuming a run."""
        if isinstance(val, RunMoment) or val is None:
            return val
        elif isinstance(val, str):
            return RunMoment.from_uri(val)

    if not IS_PYDANTIC_V2:

        def model_copy(self, *args, **kwargs):
            return self.copy(*args, **kwargs)

        def model_dump(self, **kwargs):
            """Compatibility method for Pydantic v1 to mimic v2's model_dump.

            In v1, this is equivalent to dict() but also includes computed properties.

            Args:
                **kwargs: Options passed to the dict method
                    - exclude_none: Whether to exclude fields with None values

            Returns:
                A dictionary of the model's fields and computed properties
            """
            # Handle exclude_none separately since it's named differently in v1
            exclude_none = kwargs.pop("exclude_none", False)

            # Start with regular fields from dict()
            result = self.dict(**kwargs)

            # Get all computed properties
            for name in dir(self.__class__):
                attr = getattr(self.__class__, name, None)
                if isinstance(attr, property):
                    try:
                        # Only include properties that don't raise errors
                        value = getattr(self, name)
                        result[name] = value
                    except (AttributeError, NotImplementedError, TypeError, ValueError):
                        # Skip properties that can't be accessed or raise errors
                        pass
                elif isinstance(attr, RunMoment):
                    value = getattr(self, name)
                    result[name] = value

            # Special Pydantic attributes that should always be excluded
            exclude_fields = {
                "model_config",
                "model_fields",
                "model_fields_set",
                "__fields__",
                "__model_fields_set",
                "__pydantic_self__",
                "__pydantic_initialised__",
            }

            # Remove special Pydantic attributes
            for field in exclude_fields:
                if field in result:
                    del result[field]

            if exclude_none:
                # Remove None values from the result
                return {k: v for k, v in result.items() if v is not None}

            return result

        @property
        def model_fields_set(self) -> set:
            """Return a set of fields that have been explicitly set.

            This is a compatibility property for Pydantic v1 to mimic v2's model_fields_set.
            """
            return getattr(self, "__fields_set__", set())<|MERGE_RESOLUTION|>--- conflicted
+++ resolved
@@ -829,25 +829,6 @@
             return values
 
     # Field validators.
-<<<<<<< HEAD
-
-    @field_validator("x_disable_service", mode="after")
-    @classmethod
-    def validate_disable_service(cls, value):
-        """Validate the x_disable_service field.
-
-        <!-- lazydoc-ignore: internal -->
-        """
-        if value:
-            termwarn(
-                "Disabling the wandb service is deprecated as of version 0.18.0 "
-                "and will be removed in future versions. ",
-                repeat=False,
-            )
-        return value
-
-=======
->>>>>>> 4c138af9
     @field_validator("api_key", mode="after")
     @classmethod
     def validate_api_key(cls, value):
@@ -1126,17 +1107,13 @@
     @field_validator("settings_system", mode="after")
     @classmethod
     def validate_settings_system(cls, value):
-<<<<<<< HEAD
         """Validate the system settings file path.
 
         <!-- lazydoc-ignore: internal -->
         """
-        if isinstance(value, pathlib.Path):
-=======
         if value is None:
             return None
         elif isinstance(value, pathlib.Path):
->>>>>>> 4c138af9
             return str(_path_convert(value))
         else:
             return _path_convert(value)
