"""Defines wandb.init() and associated classes and methods.

`wandb.init()` indicates the beginning of a new run. In an ML training pipeline,
you could add `wandb.init()` to the beginning of your training script as well as
your evaluation script, and each step would be tracked as a run in W&B.

For more on using `wandb.init()`, including code snippets, check out our
[guide and FAQs](https://docs.wandb.ai/guides/track/launch).
"""

from __future__ import annotations

import copy
import json
import logging
import os
import pathlib
import platform
import sys
import tempfile
import time
from typing import TYPE_CHECKING, Any, Literal, Sequence

if sys.version_info >= (3, 11):
    from typing import Self
else:
    from typing_extensions import Self

import wandb
import wandb.env
from wandb import trigger
from wandb.errors import CommError, Error, UsageError
from wandb.errors.links import url_registry
from wandb.errors.util import ProtobufErrorHandler
from wandb.integration import sagemaker
from wandb.sdk.lib import runid
from wandb.sdk.lib.paths import StrPath
from wandb.util import _is_artifact_representation

from . import wandb_login, wandb_setup
from .backend.backend import Backend
from .lib import SummaryDisabled, filesystem, module, printer, telemetry
from .lib.deprecate import Deprecated, deprecate
from .lib.mailbox import Mailbox, MailboxProgress
from .wandb_helper import parse_config
from .wandb_run import Run, TeardownHook, TeardownStage
from .wandb_settings import Settings

if TYPE_CHECKING:
    from wandb.proto import wandb_internal_pb2 as pb


def _huggingface_version() -> str | None:
    if "transformers" in sys.modules:
        trans = wandb.util.get_module("transformers")
        if hasattr(trans, "__version__"):
            return str(trans.__version__)
    return None


def _maybe_mp_process(backend: Backend) -> bool:
    parent_process = getattr(
        backend._multiprocessing, "parent_process", None
    )  # New in version 3.8.
    if parent_process:
        return parent_process() is not None
    process = backend._multiprocessing.current_process()
    if process.name == "MainProcess":
        return False
    if process.name.startswith("Process-"):
        return True
    return False


def _handle_launch_config(settings: Settings) -> dict[str, Any]:
    launch_run_config: dict[str, Any] = {}
    if not settings.launch:
        return launch_run_config
    if os.environ.get("WANDB_CONFIG") is not None:
        try:
            launch_run_config = json.loads(os.environ.get("WANDB_CONFIG", "{}"))
        except (ValueError, SyntaxError):
            wandb.termwarn("Malformed WANDB_CONFIG, using original config")
    elif settings.launch_config_path and os.path.exists(settings.launch_config_path):
        with open(settings.launch_config_path) as fp:
            launch_config = json.loads(fp.read())
        launch_run_config = launch_config.get("overrides", {}).get("run_config")
    else:
        i = 0
        chunks = []
        while True:
            key = f"WANDB_CONFIG_{i}"
            if key in os.environ:
                chunks.append(os.environ[key])
                i += 1
            else:
                break
        if len(chunks) > 0:
            config_string = "".join(chunks)
            try:
                launch_run_config = json.loads(config_string)
            except (ValueError, SyntaxError):
                wandb.termwarn("Malformed WANDB_CONFIG, using original config")

    return launch_run_config


class _WandbInit:
    def __init__(
        self,
        wl: wandb_setup._WandbSetup,
        telemetry: telemetry.TelemetryRecord,
    ) -> None:
        self._wl = wl

        self._telemetry = telemetry
        """Telemetry gathered before creating a run.

        After the run is created, `telemetry.context()` is used instead.
        """

        self.kwargs = None
        self.sweep_config: dict[str, Any] = {}
        self.launch_config: dict[str, Any] = {}
        self.config: dict[str, Any] = {}
        self.run: Run | None = None
        self.backend: Backend | None = None

        self._teardown_hooks: list[TeardownHook] = []
        self.notebook: wandb.jupyter.Notebook | None = None  # type: ignore
        self.printer = printer.new_printer()

        self.deprecated_features_used: dict[str, str] = dict()

    @property
    def _logger(self) -> wandb_setup.Logger:
        return self._wl._get_logger()

    def maybe_login(self, init_settings: Settings) -> None:
        """Log in if we are not creating an offline or disabled run.

        This may change the W&B singleton settings.

        Args:
            init_settings: Settings passed to `wandb.init()` or set via
                keyword arguments.
        """
        # Allow settings passed to init() to override inferred values.
        #
        # Calling login() may change settings on the singleton,
        # so these may not be the final run settings.
        run_settings = self._wl.settings.model_copy()
        run_settings.update_from_settings(init_settings)

        # NOTE: _noop or _offline can become true after _login().
        #   _noop happens if _login hits a timeout.
        #   _offline can be selected by the user at the login prompt.
        if run_settings._noop or run_settings._offline:
            return

        wandb_login._login(
            anonymous=run_settings.anonymous,
            force=run_settings.force,
            _disable_warning=True,
            _silent=run_settings.quiet or run_settings.silent,
            _entity=run_settings.entity,
        )

    def warn_env_vars_change_after_setup(self) -> None:
        """Warn if environment variables change after wandb singleton is initialized.

        Any settings from environment variables set after the singleton is initialized
        (via login/setup/etc.) will be ignored.
        """
        singleton = wandb_setup.singleton()
        if singleton is None:
            return

        exclude_env_vars = {"WANDB_SERVICE", "WANDB_KUBEFLOW_URL"}
        # check if environment variables have changed
        singleton_env = {
            k: v
            for k, v in singleton._environ.items()
            if k.startswith("WANDB_") and k not in exclude_env_vars
        }
        os_env = {
            k: v
            for k, v in os.environ.items()
            if k.startswith("WANDB_") and k not in exclude_env_vars
        }
        if set(singleton_env.keys()) != set(os_env.keys()) or set(
            singleton_env.values()
        ) != set(os_env.values()):
            line = (
                "Changes to your `wandb` environment variables will be ignored "
                "because your `wandb` session has already started. "
                "For more information on how to modify your settings with "
                "`wandb.init()` arguments, please refer to "
                f"{self.printer.link(url_registry.url('wandb-init'), 'the W&B docs')}."
            )
            self.printer.display(line, level="warn")

    def clear_run_path_if_sweep_or_launch(
        self,
        init_settings: Settings,
    ) -> None:
        """Clear project/entity/run_id keys if in a Sweep or a Launch context.

        Args:
            init_settings: Settings specified in the call to `wandb.init()`.
        """
        when_doing_thing = ""

        if self._wl.settings.sweep_id:
            when_doing_thing = "when running a sweep"
        elif self._wl.settings.launch:
            when_doing_thing = "when running from a wandb launch context"

        if not when_doing_thing:
            return

        def warn(key: str, value: str) -> None:
            self.printer.display(
                f"Ignoring {key} {value!r} {when_doing_thing}.",
                level="warn",
            )

        if init_settings.project is not None:
            warn("project", init_settings.project)
            init_settings.project = None
        if init_settings.entity is not None:
            warn("entity", init_settings.entity)
            init_settings.entity = None
        if init_settings.run_id is not None:
            warn("run_id", init_settings.run_id)
            init_settings.run_id = None

    def compute_run_settings(self, init_settings: Settings) -> Settings:
        """Returns the run's settings.

        Args:
            init_settings: Settings passed to `wandb.init()` or set via
                keyword arguments.
        """
        self.warn_env_vars_change_after_setup()

        self.clear_run_path_if_sweep_or_launch(init_settings)

        # Inherit global settings.
        settings = self._wl.settings.model_copy()

        # Apply settings from wandb.init() call.
        settings.update_from_settings(init_settings)

        # Infer the run ID from SageMaker.
        if not settings.sagemaker_disable and sagemaker.is_using_sagemaker():
            if sagemaker.set_run_id(settings):
                self._logger.info("set run ID and group based on SageMaker")
                self._telemetry.feature.sagemaker = True

        # get status of code saving before applying user settings
        save_code_pre_user_settings = settings.save_code
        if not settings._offline and not settings._noop:
            user_settings = self._wl._load_user_settings()
            if user_settings is not None:
                settings.update_from_dict(user_settings)

        # ensure that user settings don't set saving to true
        # if user explicitly set these to false in UI
        if save_code_pre_user_settings is False:
            settings.save_code = False

        # TODO: remove this once we refactor the client. This is a temporary
        # fix to make sure that we use the same project name for wandb-core.
        # The reason this is not going through the settings object is to
        # avoid failure cases in other parts of the code that will be
        # removed with the switch to wandb-core.
        if settings.project is None:
            settings.project = wandb.util.auto_project_name(settings.program)

        settings.x_start_time = time.time()

        return settings

    def _load_autoresume_run_id(self, resume_file: pathlib.Path) -> str | None:
        """Returns the run_id stored in the auto-resume file, if any.

        Returns None if the file does not exist or is not in a valid format.

        Args:
            resume_file: The file path to use for resume='auto' mode.
        """
        if not resume_file.exists():
            return None

        with resume_file.open() as f:
            try:
                return json.load(f)["run_id"]

            except json.JSONDecodeError as e:
                self._logger.exception(
                    f"could not decode {resume_file}, ignoring",
                    exc_info=e,
                )
                return None

            except KeyError:
                self._logger.error(
                    f"resume file at {resume_file} did not store a run_id"
                )
                return None

    def _save_autoresume_run_id(
        self,
        *,
        resume_file: pathlib.Path,
        run_id: str,
    ) -> None:
        """Write the run ID to the auto-resume file."""
        resume_file.parent.mkdir(exist_ok=True)
        with resume_file.open("w") as f:
            json.dump({"run_id": run_id}, f)

    def set_run_id(self, settings: Settings) -> None:
        """Set the run ID and possibly save it to the auto-resume file.

        After this, `settings.run_id` is guaranteed to be set.

        Args:
            settings: The run's settings derived from the environment
                and explicit values passed to `wandb.init()`.
        """
        if settings.resume == "auto" and settings.resume_fname:
            resume_path = pathlib.Path(settings.resume_fname)
        else:
            resume_path = None

        if resume_path:
            previous_id = self._load_autoresume_run_id(resume_path)

            if not previous_id:
                pass
            elif settings.run_id is None:
                self._logger.info(f"loaded run ID from {resume_path}")
                settings.run_id = previous_id
            elif settings.run_id != previous_id:
                wandb.termwarn(
                    f"Ignoring ID {previous_id} loaded due to resume='auto'"
                    f" because the run ID is set to {settings.run_id}.",
                )

        # If no run ID was inferred, explicitly set, or loaded from an
        # auto-resume file, then we generate a new ID.
        if settings.run_id is None:
            settings.run_id = runid.generate_id()

        if resume_path:
            self._save_autoresume_run_id(
                resume_file=resume_path,
                run_id=settings.run_id,
            )

    def setup(
        self,
        settings: Settings,
        config: dict | str | None = None,
        config_exclude_keys: list[str] | None = None,
        config_include_keys: list[str] | None = None,
    ) -> None:
        """Compute the run's config and some telemetry."""
        # TODO: remove this once officially deprecated
        if config_exclude_keys:
            self.deprecated_features_used["config_exclude_keys"] = (
                "Use `config=wandb.helper.parse_config(config_object, exclude=('key',))` instead."
            )
        if config_include_keys:
            self.deprecated_features_used["config_include_keys"] = (
                "Use `config=wandb.helper.parse_config(config_object, include=('key',))` instead."
            )
        config = parse_config(
            config or dict(),
            include=config_include_keys,
            exclude=config_exclude_keys,
        )

        # Construct the run's config.
        self.config = dict()
        self.init_artifact_config: dict[str, Any] = dict()

        if not settings.sagemaker_disable and sagemaker.is_using_sagemaker():
            sagemaker_config = sagemaker.parse_sm_config()
            self._split_artifacts_from_config(sagemaker_config, self.config)
            self._telemetry.feature.sagemaker = True

        if self._wl._config:
            self._split_artifacts_from_config(self._wl._config, self.config)

        if config and isinstance(config, dict):
            self._split_artifacts_from_config(config, self.config)

        self.sweep_config = dict()
        sweep_config = self._wl._sweep_config or dict()
        if sweep_config:
            self._split_artifacts_from_config(sweep_config, self.sweep_config)

        launch_config = _handle_launch_config(settings)
        if launch_config:
            self._split_artifacts_from_config(launch_config, self.launch_config)

    def teardown(self) -> None:
        # TODO: currently this is only called on failed wandb.init attempts
        # normally this happens on the run object
        self._logger.info("tearing down wandb.init")
        for hook in self._teardown_hooks:
            hook.call()

    def _split_artifacts_from_config(
        self, config_source: dict, config_target: dict
    ) -> None:
        for k, v in config_source.items():
            if _is_artifact_representation(v):
                self.init_artifact_config[k] = v
            else:
                config_target.setdefault(k, v)

    def _create_logger(self, log_fname: str) -> logging.Logger:
        """Returns a logger configured to write to a file.

        This adds a run_id to the log, in case of multiple processes on the same
        machine. Currently, there is no way to disable logging after it's
        enabled.
        """
        handler = logging.FileHandler(log_fname)
        handler.setLevel(logging.INFO)

        formatter = logging.Formatter(
            "%(asctime)s %(levelname)-7s %(threadName)-10s:%(process)d "
            "[%(filename)s:%(funcName)s():%(lineno)s] %(message)s"
        )

        handler.setFormatter(formatter)

        logger = logging.getLogger("wandb")
        logger.propagate = False
        logger.addHandler(handler)
        # TODO: make me configurable
        logger.setLevel(logging.DEBUG)
        self._teardown_hooks.append(
            TeardownHook(
                lambda: (handler.close(), logger.removeHandler(handler)),  # type: ignore
                TeardownStage.LATE,
            )
        )

        return logger

    def _safe_symlink(
        self, base: str, target: str, name: str, delete: bool = False
    ) -> None:
        # TODO(jhr): do this with relpaths, but i can't figure it out on no sleep
        if not hasattr(os, "symlink"):
            return

        pid = os.getpid()
        tmp_name = os.path.join(base, f"{name}.{pid}")

        if delete:
            try:
                os.remove(os.path.join(base, name))
            except OSError:
                pass
        target = os.path.relpath(target, base)
        try:
            os.symlink(target, tmp_name)
            os.rename(tmp_name, os.path.join(base, name))
        except OSError:
            pass

    def _pause_backend(self, *args: Any, **kwargs: Any) -> None:  #  noqa
        if self.backend is None:
            return None

        # Attempt to save the code on every execution
        if self.notebook.save_ipynb():  # type: ignore
            assert self.run is not None
            res = self.run.log_code(root=None)
            self._logger.info("saved code: %s", res)  # type: ignore
        if self.backend.interface is not None:
            self._logger.info("pausing backend")  # type: ignore
            self.backend.interface.publish_pause()

    def _resume_backend(self, *args: Any, **kwargs: Any) -> None:  #  noqa
        if self.backend is not None and self.backend.interface is not None:
            self._logger.info("resuming backend")  # type: ignore
            self.backend.interface.publish_resume()

    def _jupyter_teardown(self) -> None:
        """Teardown hooks and display saving, called with wandb.finish."""
        assert self.notebook
        ipython = self.notebook.shell
        self.notebook.save_history()
        if self.notebook.save_ipynb():
            assert self.run is not None
            res = self.run.log_code(root=None)
            self._logger.info("saved code and history: %s", res)  # type: ignore
        self._logger.info("cleaning up jupyter logic")  # type: ignore
        # because of how we bind our methods we manually find them to unregister
        for hook in ipython.events.callbacks["pre_run_cell"]:
            if "_resume_backend" in hook.__name__:
                ipython.events.unregister("pre_run_cell", hook)
        for hook in ipython.events.callbacks["post_run_cell"]:
            if "_pause_backend" in hook.__name__:
                ipython.events.unregister("post_run_cell", hook)
        ipython.display_pub.publish = ipython.display_pub._orig_publish
        del ipython.display_pub._orig_publish

    def monkeypatch_ipython(self, settings: Settings) -> None:
        """Add hooks, and session history saving."""
        self.notebook = wandb.jupyter.Notebook(settings)  # type: ignore
        ipython = self.notebook.shell

        # Monkey patch ipython publish to capture displayed outputs
        if not hasattr(ipython.display_pub, "_orig_publish"):
            self._logger.info("configuring jupyter hooks %s", self)  # type: ignore
            ipython.display_pub._orig_publish = ipython.display_pub.publish
            # Registering resume and pause hooks

            ipython.events.register("pre_run_cell", self._resume_backend)
            ipython.events.register("post_run_cell", self._pause_backend)
            self._teardown_hooks.append(
                TeardownHook(self._jupyter_teardown, TeardownStage.EARLY)
            )

        def publish(data, metadata=None, **kwargs) -> None:  # type: ignore
            ipython.display_pub._orig_publish(data, metadata=metadata, **kwargs)
            assert self.notebook is not None
            self.notebook.save_display(
                ipython.execution_count, {"data": data, "metadata": metadata}
            )

        ipython.display_pub.publish = publish

    def setup_run_log_directory(self, settings: Settings) -> None:
        """Set up logging from settings."""
        filesystem.mkdir_exists_ok(os.path.dirname(settings.log_user))
        filesystem.mkdir_exists_ok(os.path.dirname(settings.log_internal))
        filesystem.mkdir_exists_ok(os.path.dirname(settings.sync_file))
        filesystem.mkdir_exists_ok(settings.files_dir)
        filesystem.mkdir_exists_ok(settings._tmp_code_dir)

        if settings.symlink:
            self._safe_symlink(
                os.path.dirname(settings.sync_symlink_latest),
                os.path.dirname(settings.sync_file),
                os.path.basename(settings.sync_symlink_latest),
                delete=True,
            )
            self._safe_symlink(
                os.path.dirname(settings.log_symlink_user),
                settings.log_user,
                os.path.basename(settings.log_symlink_user),
                delete=True,
            )
            self._safe_symlink(
                os.path.dirname(settings.log_symlink_internal),
                settings.log_internal,
                os.path.basename(settings.log_symlink_internal),
                delete=True,
            )

        self._wl._early_logger_flush(self._create_logger(settings.log_user))
        self._logger.info(f"Logging user logs to {settings.log_user}")
        self._logger.info(f"Logging internal logs to {settings.log_internal}")

    def _make_run_disabled(self) -> Run:
        """Returns a Run-like object where all methods are no-ops.

        This method is used when wandb.init(mode="disabled") is called or WANDB_MODE=disabled
        is set. It creates a Run object that mimics the behavior of a normal Run but doesn't
        communicate with the W&B servers.

        The returned Run object has all expected attributes and methods, but they are
        no-op versions that don't perform any actual logging or communication.
        """
        run_id = runid.generate_id()
        drun = Run(
            settings=Settings(
                mode="disabled",
                x_files_dir=tempfile.gettempdir(),
                run_id=run_id,
                run_tags=tuple(),
                run_notes=None,
                run_group=None,
                run_name=f"dummy-{run_id}",
                project="dummy",
                entity="dummy",
            )
        )
        # config, summary, and metadata objects
        drun._config = wandb.sdk.wandb_config.Config()
        drun._config.update(self.sweep_config)
        drun._config.update(self.config)
        drun.summary = SummaryDisabled()  # type: ignore
        drun._Run__metadata = wandb.sdk.wandb_metadata.Metadata()

        # methods
        drun.log = lambda data, *_, **__: drun.summary.update(data)  # type: ignore
        drun.finish = lambda *_, **__: module.unset_globals()  # type: ignore
        drun.join = drun.finish  # type: ignore
        drun.define_metric = lambda *_, **__: wandb.sdk.wandb_metric.Metric("dummy")  # type: ignore
        drun.save = lambda *_, **__: False  # type: ignore
        for symbol in (
            "alert",
            "finish_artifact",
            "get_project_url",
            "get_sweep_url",
            "get_url",
            "link_artifact",
            "link_model",
            "use_artifact",
            "log_code",
            "log_model",
            "use_model",
            "mark_preempting",
            "restore",
            "status",
            "watch",
            "unwatch",
            "upsert_artifact",
            "_finish",
        ):
            setattr(drun, symbol, lambda *_, **__: None)  # type: ignore

        class _ChainableNoOp:
            """An object that allows chaining arbitrary attributes and method calls."""

            def __getattr__(self, _: str) -> Self:
                return self

            def __call__(self, *_: Any, **__: Any) -> Self:
                return self

        class _ChainableNoOpField:
            # This is used to chain arbitrary attributes and method calls.
            # For example, `run.log_artifact().state` will work in disabled mode.
            def __init__(self) -> None:
                self._value = None

            def __set__(self, instance: Any, value: Any) -> None:
                self._value = value

            def __get__(self, instance: Any, owner: type) -> Any:
                return _ChainableNoOp() if (self._value is None) else self._value

            def __call__(self, *args: Any, **kwargs: Any) -> _ChainableNoOp:
                return _ChainableNoOp()

        drun.log_artifact = _ChainableNoOpField()
        # attributes
        drun._start_time = time.time()
        drun._starting_step = 0
        drun._step = 0
        drun._attach_id = None
        drun._backend = None

        # set the disabled run as the global run
        module.set_global(
            run=drun,
            config=drun.config,
            log=drun.log,
            summary=drun.summary,
            save=drun.save,
            use_artifact=drun.use_artifact,
            log_artifact=drun.log_artifact,
            define_metric=drun.define_metric,
            alert=drun.alert,
            watch=drun.watch,
            unwatch=drun.unwatch,
        )
        return drun

    def _on_progress_init(self, handle: MailboxProgress) -> None:
        line = "Waiting for wandb.init()...\r"
        percent_done = handle.percent_done
        self.printer.progress_update(line, percent_done=percent_done)

    def init(self, settings: Settings) -> Run:  # noqa: C901
        self._logger.info("calling init triggers")
        trigger.call("on_init")

        assert self._wl is not None

        self._logger.info(
            f"wandb.init called with sweep_config: {self.sweep_config}\nconfig: {self.config}"
        )

        if settings._noop:
            return self._make_run_disabled()
        if (
            settings.reinit or (settings._jupyter and settings.reinit is not False)
        ) and len(self._wl._global_run_stack) > 0:
            if len(self._wl._global_run_stack) > 1:
                wandb.termwarn(
                    "Launching multiple wandb runs using Python's threading"
                    " module is not well-supported."
                    " Please use multiprocessing instead."
                    " Finishing previous run before initializing another."
                )

            latest_run = self._wl._global_run_stack[-1]
            self._logger.info(f"found existing run on stack: {latest_run.id}")
            latest_run.finish()
        elif wandb.run is not None and os.getpid() == wandb.run._init_pid:
            self._logger.info("wandb.init() called when a run is still active")

            # NOTE: Updates telemetry on the pre-existing run.
            with telemetry.context() as tel:
                tel.feature.init_return_run = True

            return wandb.run

        self._logger.info("starting backend")

        if not settings.x_disable_service:
            service = self._wl.ensure_service()
            self._logger.info("sending inform_init request")
            service.inform_init(
                settings=settings.to_proto(),
                run_id=settings.run_id,  # type: ignore
            )
        else:
            service = None

        mailbox = Mailbox()
        backend = Backend(
            settings=settings,
            service=service,
            mailbox=mailbox,
        )
        backend.ensure_launched()
        self._logger.info("backend started and connected")

        # resuming needs access to the server, check server_status()?
        run = Run(
            config=self.config,
            settings=settings,
            sweep_config=self.sweep_config,
            launch_config=self.launch_config,
        )

        # Populate initial telemetry
        with telemetry.context(run=run, obj=self._telemetry) as tel:
            tel.cli_version = wandb.__version__
            tel.python_version = platform.python_version()
            tel.platform = f"{platform.system()}-{platform.machine()}".lower()
            hf_version = _huggingface_version()
            if hf_version:
                tel.huggingface_version = hf_version
            if settings._jupyter:
                tel.env.jupyter = True
            if settings._ipython:
                tel.env.ipython = True
            if settings._colab:
                tel.env.colab = True
            if settings._kaggle:
                tel.env.kaggle = True
            if settings._windows:
                tel.env.windows = True

            if settings.launch:
                tel.feature.launch = True

            for module_name in telemetry.list_telemetry_imports(only_imported=True):
                setattr(tel.imports_init, module_name, True)

            # probe the active start method
            active_start_method: str | None = None
            if settings.start_method == "thread":
                active_start_method = settings.start_method
            else:
                active_start_method = getattr(
                    backend._multiprocessing, "get_start_method", lambda: None
                )()

            if active_start_method == "spawn":
                tel.env.start_spawn = True
            elif active_start_method == "fork":
                tel.env.start_fork = True
            elif active_start_method == "forkserver":
                tel.env.start_forkserver = True
            elif active_start_method == "thread":
                tel.env.start_thread = True

            if os.environ.get("PEX"):
                tel.env.pex = True

            if settings._aws_lambda:
                tel.env.aws_lambda = True

            if os.environ.get(wandb.env._DISABLE_SERVICE):
                tel.feature.service_disabled = True

            if service:
                tel.feature.service = True
            if settings.x_flow_control_disabled:
                tel.feature.flow_control_disabled = True
            if settings.x_flow_control_custom:
                tel.feature.flow_control_custom = True
            if not settings.x_require_legacy_service:
                tel.feature.core = True
            if settings._shared:
                wandb.termwarn(
                    "The `_shared` feature is experimental and may change. "
                    "Please contact support@wandb.com for guidance and to report any issues."
                )
                tel.feature.shared_mode = True

            tel.env.maybe_mp = _maybe_mp_process(backend)

        if not settings.label_disable:
            if self.notebook:
                run._label_probe_notebook(self.notebook)
            else:
                run._label_probe_main()

        for deprecated_feature, msg in self.deprecated_features_used.items():
            warning_message = f"`{deprecated_feature}` is deprecated. {msg}"
            deprecate(
                field_name=getattr(Deprecated, "init__" + deprecated_feature),
                warning_message=warning_message,
                run=run,
            )

        self._logger.info("updated telemetry")

        run._set_library(self._wl)
        run._set_backend(backend)
        run._set_teardown_hooks(self._teardown_hooks)

        backend._hack_set_run(run)
        assert backend.interface
        mailbox.enable_keepalive()
        backend.interface.publish_header()

        # Using GitRepo() blocks & can be slow, depending on user's current git setup.
        # We don't want to block run initialization/start request, so populate run's git
        # info beforehand.
        if not (settings.disable_git or settings.x_disable_machine_info):
            run._populate_git_info()

        run_result: pb.RunUpdateResult | None = None

        if settings._offline:
            with telemetry.context(run=run) as tel:
                tel.feature.offline = True

            if settings.resume:
                wandb.termwarn(
                    "`resume` will be ignored since W&B syncing is set to `offline`. "
                    f"Starting a new run with run id {run.id}."
                )
        error: wandb.Error | None = None

        timeout = settings.init_timeout

        self._logger.info(
            f"communicating run to backend with {timeout} second timeout",
        )

        run_init_handle = backend.interface.deliver_run(run)
        result = run_init_handle.wait(
            timeout=timeout,
            on_progress=self._on_progress_init,
            cancel=True,
        )
        if result:
            run_result = result.run_result

        if run_result is None:
            error_message = (
                f"Run initialization has timed out after {timeout} sec. "
                "Please try increasing the timeout with the `init_timeout` setting: "
                "`wandb.init(settings=wandb.Settings(init_timeout=120))`."
            )
            # We're not certain whether the error we encountered is due to an issue
            # with the server (a "CommError") or if it's a problem within the SDK (an "Error").
            # This means that the error could be a result of the server being unresponsive,
            # or it could be because we were unable to communicate with the wandb service.
            error = CommError(error_message)
            run_init_handle._cancel()
        elif run_result.HasField("error"):
            error = ProtobufErrorHandler.to_exception(run_result.error)

        if error is not None:
            self._logger.error(f"encountered error: {error}")
            if not service:
                # Shutdown the backend and get rid of the logger
                # we don't need to do console cleanup at this point
                backend.cleanup()
                self.teardown()
            raise error

        assert run_result is not None  # for mypy

        if not run_result.HasField("run"):
            raise Error(
                "It appears that something have gone wrong during the program "
                "execution as an unexpected missing field was encountered. "
                "(run_result is missing the 'run' field)"
            )

        if run_result.run.resumed:
            self._logger.info("run resumed")
            with telemetry.context(run=run) as tel:
                tel.feature.resumed = run_result.run.resumed
        run._set_run_obj(run_result.run)

        self._logger.info("starting run threads in backend")
        # initiate run (stats and metadata probing)

        if service:
            assert settings.run_id
            service.inform_start(
                settings=settings.to_proto(),
                run_id=settings.run_id,
            )

        assert backend.interface

        run_start_handle = backend.interface.deliver_run_start(run)
        # TODO: add progress to let user know we are doing something
        run_start_result = run_start_handle.wait(timeout=30)
        if run_start_result is None:
            run_start_handle.abandon()

        assert self._wl is not None
        self._wl._global_run_stack.append(run)
        self.run = run

        run._handle_launch_artifact_overrides()
        if (
            settings.launch
            and settings.launch_config_path
            and os.path.exists(settings.launch_config_path)
        ):
            run.save(settings.launch_config_path)
        # put artifacts in run config here
        # since doing so earlier will cause an error
        # as the run is not upserted
        for k, v in self.init_artifact_config.items():
            run.config.update({k: v}, allow_val_change=True)
        job_artifact = run._launch_artifact_mapping.get(
            wandb.util.LAUNCH_JOB_ARTIFACT_SLOT_NAME
        )
        if job_artifact:
            run.use_artifact(job_artifact)

        self.backend = backend
        run._on_start()
        self._logger.info("run started, returning control to user process")
        return run


def _attach(
    attach_id: str | None = None,
    run_id: str | None = None,
    *,
    run: Run | None = None,
) -> Run | None:
    """Attach to a run currently executing in another process/thread.

    Args:
        attach_id: (str, optional) The id of the run or an attach identifier
            that maps to a run.
        run_id: (str, optional) The id of the run to attach to.
        run: (Run, optional) The run instance to attach
    """
    attach_id = attach_id or run_id
    if not ((attach_id is None) ^ (run is None)):
        raise UsageError("Either (`attach_id` or `run_id`) or `run` must be specified")

    attach_id = attach_id or (run._attach_id if run else None)

    if attach_id is None:
        raise UsageError(
            "Either `attach_id` or `run_id` must be specified or `run` must have `_attach_id`"
        )
    wandb._assert_is_user_process()  # type: ignore

    _wl = wandb.setup()
    logger = _wl._get_logger()

    service = _wl.ensure_service()

    try:
        attach_settings = service.inform_attach(attach_id=attach_id)
    except Exception as e:
        raise UsageError(f"Unable to attach to run {attach_id}") from e

    settings: Settings = copy.copy(_wl._settings)

    settings.update_from_dict(
        {
            "run_id": attach_id,
            "x_start_time": attach_settings.x_start_time.value,
            "mode": attach_settings.mode.value,
        }
    )

    # TODO: consolidate this codepath with wandb.init()
    mailbox = Mailbox()
    backend = Backend(settings=settings, service=service, mailbox=mailbox)
    backend.ensure_launched()
    logger.info("attach backend started and connected")

    if run is None:
        run = Run(settings=settings)
    else:
        run._init(settings=settings)
    run._set_library(_wl)
    run._set_backend(backend)
    backend._hack_set_run(run)
    assert backend.interface

    mailbox.enable_keepalive()

    attach_handle = backend.interface.deliver_attach(attach_id)
    # TODO: add progress to let user know we are doing something
    attach_result = attach_handle.wait(timeout=30)
    if not attach_result:
        attach_handle.abandon()
        raise UsageError("Timeout attaching to run")
    attach_response = attach_result.response.attach_response
    if attach_response.error and attach_response.error.message:
        raise UsageError(f"Failed to attach to run: {attach_response.error.message}")

    run._set_run_obj(attach_response.run)
    run._on_attach()
    return run


def _monkeypatch_openai_gym() -> None:
    """Patch OpenAI gym to log to the global `wandb.run`."""
    if len(wandb.patched["gym"]) > 0:
        return

    from wandb.integration import gym

    gym.monitor()


def _monkeypatch_tensorboard() -> None:
    """Patch TensorBoard to log to the global `wandb.run`."""
    if len(wandb.patched["tensorboard"]) > 0:
        return

    from wandb.integration import tensorboard as tb_module

    tb_module.patch()


def init(  # noqa: C901
    entity: str | None = None,
    project: str | None = None,
    dir: StrPath | None = None,
    id: str | None = None,
    name: str | None = None,
    notes: str | None = None,
    tags: Sequence[str] | None = None,
    config: dict[str, Any] | str | None = None,
    config_exclude_keys: list[str] | None = None,
    config_include_keys: list[str] | None = None,
    allow_val_change: bool | None = None,
    group: str | None = None,
    job_type: str | None = None,
    mode: Literal["online", "offline", "disabled"] | None = None,
    force: bool | None = None,
    anonymous: Literal["never", "allow", "must"] | None = None,
    reinit: bool | None = None,
    resume: bool | Literal["allow", "never", "must", "auto"] | None = None,
    resume_from: str | None = None,
    fork_from: str | None = None,
    save_code: bool | None = None,
    tensorboard: bool | None = None,
    sync_tensorboard: bool | None = None,
    monitor_gym: bool | None = None,
    settings: Settings | dict[str, Any] | None = None,
) -> Run:
    r"""Start a new run to track and log to W&B.

    In an ML training pipeline, you could add `wandb.init()` to the beginning of
    your training script as well as your evaluation script, and each piece would
    be tracked as a run in W&B.

    `wandb.init()` spawns a new background process to log data to a run, and it
    also syncs data to https://wandb.ai by default, so you can see your results
    in real-time.

    Call `wandb.init()` to start a run before logging data with `wandb.log()`.
    When you're done logging data, call `wandb.finish()` to end the run. If you
    don't call `wandb.finish()`, the run will end when your script exits.

    For more on using `wandb.init()`, including detailed examples, check out our
    [guide and FAQs](https://docs.wandb.ai/guides/track/launch).

    Examples:
        ### Explicitly set the entity and project and choose a name for the run:

        ```python
        import wandb

        run = wandb.init(
            entity="geoff",
            project="capsules",
            name="experiment-2021-10-31",
        )

        # ... your training code here ...

        run.finish()
        ```

        ### Add metadata about the run using the `config` argument:

        ```python
        import wandb

        config = {"lr": 0.01, "batch_size": 32}
        with wandb.init(config=config) as run:
            run.config.update({"architecture": "resnet", "depth": 34})

            # ... your training code here ...
        ```

        Note that you can use `wandb.init()` as a context manager to automatically
        call `wandb.finish()` at the end of the block.

    Args:
        entity: The username or team name under which the runs will be logged.
            The entity must already exist, so ensure you’ve created your account
            or team in the UI before starting to log runs. If not specified, the
            run will default your default entity. To change the default entity,
            go to [your settings](https://wandb.ai/settings) and update the
            "Default location to create new projects" under "Default team".
        project: The name of the project under which this run will be logged.
            If not specified, we use a heuristic to infer the project name based
            on the system, such as checking the git root or the current program
            file. If we can't infer the project name, the project will default to
            `"uncategorized"`.
        dir: An absolute path to the directory where metadata and downloaded
            files will be stored. When calling `download()` on an artifact, files
            will be saved to this directory. If not specified, this defaults to
            the `./wandb` directory.
        id: A unique identifier for this run, used for resuming. It must be unique
            within the project and cannot be reused once a run is deleted. The
            identifier must not contain any of the following special characters:
            `/ \ # ? % :`. For a short descriptive name, use the `name` field,
            or for saving hyperparameters to compare across runs, use `config`.
        name: A short display name for this run, which appears in the UI to help
            you identify it. By default, we generate a random two-word name
            allowing easy cross-reference runs from table to charts. Keeping these
            run names brief enhances readability in chart legends and tables. For
            saving hyperparameters, we recommend using the `config` field.
        notes: A detailed description of the run, similar to a commit message in
            Git. Use this argument to capture any context or details that may
            help you recall the purpose or setup of this run in the future.
        tags: A list of tags to label this run in the UI. Tags are helpful for
            organizing runs or adding temporary identifiers like "baseline" or
            "production." You can easily add, remove tags, or filter by tags in
            the UI.
            If resuming a run, the tags provided here will replace any existing
            tags. To add tags to a resumed run without overwriting the current
            tags, use `run.tags += ["new_tag"]` after calling `run = wandb.init()`.
        config: Sets `wandb.config`, a dictionary-like object for storing input
            parameters to your run, such as model hyperparameters or data
            preprocessing settings.
            The config appears in the UI in an overview page, allowing you to
            group, filter, and sort runs based on these parameters.
            Keys should not contain periods (`.`), and values should be
            smaller than 10 MB.
            If a dictionary, `argparse.Namespace`, or `absl.flags.FLAGS` is
            provided, the key-value pairs will be loaded directly into
            `wandb.config`.
            If a string is provided, it is interpreted as a path to a YAML file,
            from which configuration values will be loaded into `wandb.config`.
        config_exclude_keys: A list of specific keys to exclude from `wandb.config`.
        config_include_keys: A list of specific keys to include in `wandb.config`.
        allow_val_change: Controls whether config values can be modified after their
            initial set. By default, an exception is raised if a config value is
            overwritten. For tracking variables that change during training, such as
            a learning rate, consider using `wandb.log()` instead. By default, this
            is `False` in scripts and `True` in Notebook environments.
        group: Specify a group name to organize individual runs as part of a larger
            experiment. This is useful for cases like cross-validation or running
            multiple jobs that train and evaluate a model on different test sets.
            Grouping allows you to manage related runs collectively in the UI,
            making it easy to toggle and review results as a unified experiment.
            For more information, refer to our
            [guide to grouping runs](https://docs.wandb.com/guides/runs/grouping).
        job_type: Specify the type of run, especially helpful when organizing runs
            within a group as part of a larger experiment. For example, in a group,
            you might label runs with job types such as "train" and "eval".
            Defining job types enables you to easily filter and group similar runs
            in the UI, facilitating direct comparisons.
        mode: Specifies how run data is managed, with the following options:
            - `"online"` (default): Enables live syncing with W&B when a network
                connection is available, with real-time updates to visualizations.
            - `"offline"`: Suitable for air-gapped or offline environments; data
                is saved locally and can be synced later. Ensure the run folder
                is preserved to enable future syncing.
            - `"disabled"`: Disables all W&B functionality, making the run’s methods
                no-ops. Typically used in testing to bypass W&B operations.
        force: Determines if a W&B login is required to run the script. If `True`,
            the user must be logged in to W&B; otherwise, the script will not
            proceed. If `False` (default), the script can proceed without a login,
            switching to offline mode if the user is not logged in.
        anonymous: Specifies the level of control over anonymous data logging.
            Available options are:
            - `"never"` (default): Requires you to link your W&B account before
                tracking the run. This prevents unintentional creation of anonymous
                runs by ensuring each run is associated with an account.
            - `"allow"`: Enables a logged-in user to track runs with their account,
                but also allows someone running the script without a W&B account
                to view the charts and data in the UI.
            - `"must"`: Forces the run to be logged to an anonymous account, even
                if the user is logged in.
        reinit: Determines if multiple `wandb.init()` calls can start new runs
            within the same process. By default (`False`), if an active run
            exists, calling `wandb.init()` returns the existing run instead of
            creating a new one. When `reinit=True`, the active run is finished
            before a new run is initialized. In notebook environments, runs are
            reinitialized by default unless `reinit` is explicitly set to `False`.
        resume: Controls the behavior when resuming a run with the specified `id`.
            Available options are:
            - `"allow"`: If a run with the specified `id` exists, it will resume
                from the last step; otherwise, a new run will be created.
            - `"never"`: If a run with the specified `id` exists, an error will
                be raised. If no such run is found, a new run will be created.
            - `"must"`: If a run with the specified `id` exists, it will resume
                from the last step. If no run is found, an error will be raised.
            - `"auto"`: Automatically resumes the previous run if it crashed on
                this machine; otherwise, starts a new run.
            - `True`: Deprecated. Use `"auto"` instead.
            - `False`: Deprecated. Use the default behavior (leaving `resume`
                unset) to always start a new run.
            Note: If `resume` is set, `fork_from` and `resume_from` cannot be
            used. When `resume` is unset, the system will always start a new run.
            For more details, see our
            [guide to resuming runs](https://docs.wandb.com/guides/runs/resuming).
        resume_from: Specifies a moment in a previous run to resume a run from,
            using the format `{run_id}?_step={step}`. This allows users to truncate
            the history logged to a run at an intermediate step and resume logging
            from that step. The target run must be in the same project.
            If an `id` argument is also provided, the `resume_from` argument will
            take precedence.
            `resume`, `resume_from` and `fork_from` cannot be used together, only
            one of them can be used at a time.
            Note: This feature is in beta and may change in the future.
        fork_from: Specifies a point in a previous run from which to fork a new
            run, using the format `{id}?_step={step}`. This creates a new run that
            resumes logging from the specified step in the target run’s history.
            The target run must be part of the current project.
            If an `id` argument is also provided, it must be different from the
            `fork_from` argument, an error will be raised if they are the same.
            `resume`, `resume_from` and `fork_from` cannot be used together, only
            one of them can be used at a time.
            Note: This feature is in beta and may change in the future.
        save_code: Enables saving the main script or notebook to W&B, aiding in
            experiment reproducibility and allowing code comparisons across runs in
            the UI. By default, this is disabled, but you can change the default to
            enable on your [settings page](https://wandb.ai/settings).
        tensorboard: Deprecated. Use `sync_tensorboard` instead.
        sync_tensorboard: Enables automatic syncing of W&B logs from TensorBoard
            or TensorBoardX, saving relevant event files for viewing in the W&B UI.
            saving relevant event files for viewing in the W&B UI. (Default: `False`)
        monitor_gym: Enables automatic logging of videos of the environment when
            using OpenAI Gym. For additional details, see our
            [guide for gym integration](https://docs.wandb.com/guides/integrations/openai-gym).
        settings: Specifies a dictionary or `wandb.Settings` object with advanced
            settings for the run.

    Returns:
        A `Run` object, which is a handle to the current run. Use this object
        to perform operations like logging data, saving files, and finishing
        the run. See the [Run API](https://docs.wandb.ai/ref/python/run) for
        more details.

    Raises:
        Error: If some unknown or internal error happened during the run
            initialization.
        AuthenticationError: If the user failed to provide valid credentials.
        CommError: If there was a problem communicating with the W&B server.
        UsageError: If the user provided invalid arguments to the function.
        KeyboardInterrupt: If the user interrupts the run initialization process.
            If the user interrupts the run initialization process.
    """
    wandb._assert_is_user_process()  # type: ignore

    init_telemetry = telemetry.TelemetryRecord()

    init_settings = Settings()
    if isinstance(settings, dict):
        init_settings = Settings(**settings)
    elif isinstance(settings, Settings):
        init_settings = settings

    # Explicit function arguments take precedence over settings
    if job_type is not None:
        init_settings.run_job_type = job_type
    if dir is not None:
        init_settings.root_dir = dir  # type: ignore
    if project is not None:
        init_settings.project = project
    if entity is not None:
        init_settings.entity = entity
    if reinit is not None:
        init_settings.reinit = reinit
    if tags is not None:
        init_settings.run_tags = tuple(tags)
    if group is not None:
        init_settings.run_group = group
    if name is not None:
        init_settings.run_name = name
    if notes is not None:
        init_settings.run_notes = notes
    if anonymous is not None:
        init_settings.anonymous = anonymous  # type: ignore
    if mode is not None:
        init_settings.mode = mode  # type: ignore
    if resume is not None:
        init_settings.resume = resume  # type: ignore
    if force is not None:
        init_settings.force = force
    # TODO: deprecate "tensorboard" in favor of "sync_tensorboard"
    if tensorboard is not None:
        init_settings.sync_tensorboard = tensorboard
    if sync_tensorboard is not None:
        init_settings.sync_tensorboard = sync_tensorboard
    if save_code is not None:
        init_settings.save_code = save_code
    if id is not None:
        init_settings.run_id = id
    if fork_from is not None:
        init_settings.fork_from = fork_from  # type: ignore
    if resume_from is not None:
        init_settings.resume_from = resume_from  # type: ignore

    if config is not None:
        init_telemetry.feature.set_init_config = True

    wl: wandb_setup._WandbSetup | None = None

    try:
        wl = wandb.setup()

        wi = _WandbInit(wl, init_telemetry)

        wi.maybe_login(init_settings)
        run_settings = wi.compute_run_settings(init_settings)

        if run_settings.run_id is not None:
            init_telemetry.feature.set_init_id = True
        if run_settings.run_name is not None:
            init_telemetry.feature.set_init_name = True
        if init_settings.run_tags is not None:
            init_telemetry.feature.set_init_tags = True

        wi.set_run_id(run_settings)

        if not run_settings._noop:
            wi.setup_run_log_directory(run_settings)

            if run_settings._jupyter:
                wi.monkeypatch_ipython(run_settings)

        if monitor_gym:
            _monkeypatch_openai_gym()
<<<<<<< HEAD
        if run_settings.sync_tensorboard:
            _monkeypatch_tensorboard()
        if wandb.patched["tensorboard"]:
            # NOTE: The user may have called the patch function directly.
            init_telemetry.feature.tensorboard_patch = True
=======

        if wandb.patched["tensorboard"]:
            # NOTE: The user may have called the patch function directly.
            init_telemetry.feature.tensorboard_patch = True
        if run_settings.sync_tensorboard:
            _monkeypatch_tensorboard()
            init_telemetry.feature.tensorboard_sync = True
>>>>>>> 0c450edf

        wi.setup(
            settings=run_settings,
            config=config,
            config_exclude_keys=config_exclude_keys,
            config_include_keys=config_include_keys,
        )

        return wi.init(run_settings)

    except KeyboardInterrupt as e:
        if wl:
            wl._get_logger().warning("interrupted", exc_info=e)

        raise

    except Exception as e:
        if wl:
            wl._get_logger().exception("error in wandb.init()", exc_info=e)

        # Need to build delay into this sentry capture because our exit hooks
        # mess with sentry's ability to send out errors before the program ends.
        wandb._sentry.reraise(e)
        raise AssertionError()  # should never get here<|MERGE_RESOLUTION|>--- conflicted
+++ resolved
@@ -1375,13 +1375,6 @@
 
         if monitor_gym:
             _monkeypatch_openai_gym()
-<<<<<<< HEAD
-        if run_settings.sync_tensorboard:
-            _monkeypatch_tensorboard()
-        if wandb.patched["tensorboard"]:
-            # NOTE: The user may have called the patch function directly.
-            init_telemetry.feature.tensorboard_patch = True
-=======
 
         if wandb.patched["tensorboard"]:
             # NOTE: The user may have called the patch function directly.
@@ -1389,7 +1382,6 @@
         if run_settings.sync_tensorboard:
             _monkeypatch_tensorboard()
             init_telemetry.feature.tensorboard_sync = True
->>>>>>> 0c450edf
 
         wi.setup(
             settings=run_settings,
