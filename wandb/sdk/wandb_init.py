--- conflicted
+++ resolved
@@ -652,15 +652,6 @@
 
         logger.info("starting backend")
 
-<<<<<<< HEAD
-        service = self._wl.ensure_service()
-
-        logger.info("sending inform_init request")
-        service.inform_init(
-            settings=self.settings.to_proto(),
-            run_id=self.settings.run_id,  # type: ignore
-        )
-=======
         if not self.settings.x_disable_service:
             service = self._wl.ensure_service()
             logger.info("sending inform_init request")
@@ -670,7 +661,6 @@
             )
         else:
             service = None
->>>>>>> 3004573d
 
         mailbox = Mailbox()
         backend = Backend(
