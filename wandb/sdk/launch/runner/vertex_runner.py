--- conflicted
+++ resolved
@@ -1,9 +1,5 @@
-<<<<<<< HEAD
 import asyncio
-=======
 import logging
-import time
->>>>>>> 7254f225
 from typing import Any, Dict, Optional
 
 if False:
@@ -156,56 +152,9 @@
                 "Vertex requires a staging bucket. Please specify a staging bucket "
                 "in resource arguments under the key `vertex.spec.staging_bucket`."
             )
-<<<<<<< HEAD
-        try:
-            init = event_loop_thread_exec(aiplatform.init)
-            await init(
-                project=self.environment.project,
-                location=self.environment.region,
-                staging_bucket=spec_args.get("staging_bucket"),
-                credentials=await self.environment.get_credentials(),
-            )
-            job = aiplatform.CustomJob(
-                display_name=launch_project.name,
-                worker_pool_specs=spec_args.get("worker_pool_specs"),
-                base_output_dir=spec_args.get("base_output_dir"),
-                encryption_spec_key_name=spec_args.get("encryption_spec_key_name"),
-                labels=spec_args.get("labels", {}),
-            )
-            execution_kwargs = dict(
-                timeout=run_args.get("timeout"),
-                service_account=run_args.get("service_account"),
-                network=run_args.get("network"),
-                enable_web_access=run_args.get("enable_web_access", False),
-                experiment=run_args.get("experiment"),
-                experiment_run=run_args.get("experiment_run"),
-                tensorboard=run_args.get("tensorboard"),
-                restart_job_on_worker_restart=run_args.get(
-                    "restart_job_on_worker_restart", False
-                ),
-            )
-        # Unclear if there are exceptions that can be thrown where we should
-        # retry instead of erroring. For now, just catch all exceptions and they
-        # go to the UI for the user to interpret.
-        except Exception as e:
-            raise LaunchError(f"Failed to create Vertex job: {e}")
-        if synchronous:
-            run = event_loop_thread_exec(job.run)
-            await run(**execution_kwargs, sync=True)
-        else:
-            submit = event_loop_thread_exec(job.submit)
-            await submit(**execution_kwargs)
-        submitted_run = VertexSubmittedRun(job)
-        interval = 1
-        while not getattr(job._gca_resource, "name", None):
-            # give time for the gcp job object to be created and named, this should only loop a couple times max
-            await asyncio.sleep(interval)
-            interval = min(30, interval * 2)
-        return submitted_run
-=======
 
         _logger.info("Launching Vertex job...")
-        submitted_run = launch_vertex_job(
+        submitted_run = await launch_vertex_job(
             launch_project,
             spec_args,
             run_args,
@@ -215,7 +164,7 @@
         return submitted_run
 
 
-def launch_vertex_job(
+async def launch_vertex_job(
     launch_project: LaunchProject,
     spec_args: Dict[str, Any],
     run_args: Dict[str, Any],
@@ -227,11 +176,12 @@
             "google.cloud.aiplatform",
             "VertexRunner requires google.cloud.aiplatform to be installed",
         )
-        aiplatform.init(
+        init = event_loop_thread_exec(aiplatform.init)
+        await init(
             project=environment.project,
             location=environment.region,
             staging_bucket=spec_args.get("staging_bucket"),
-            credentials=environment.get_credentials(),
+            credentials=await environment.get_credentials(),
         )
         job = aiplatform.CustomJob(
             display_name=launch_project.name,
@@ -252,18 +202,22 @@
                 "restart_job_on_worker_restart", False
             ),
         )
-    # Unclear if there are exceptions that can be thrown where we should
-    # retry instead of erroring. For now, just catch all exceptions and they
-    # go to the UI for the user to interpret.
+        # Unclear if there are exceptions that can be thrown where we should
+        # retry instead of erroring. For now, just catch all exceptions and they
+        # go to the UI for the user to interpret.
     except Exception as e:
         raise LaunchError(f"Failed to create Vertex job: {e}")
+
     if synchronous:
-        job.run(**execution_kwargs, sync=True)
+        run = event_loop_thread_exec(job.run)
+        await run(**execution_kwargs, sync=True)
     else:
-        job.submit(**execution_kwargs)
+        submit = event_loop_thread_exec(job.submit)
+        await submit(**execution_kwargs)
     submitted_run = VertexSubmittedRun(job)
+    interval = 1
     while not getattr(job._gca_resource, "name", None):
         # give time for the gcp job object to be created and named, this should only loop a couple times max
-        time.sleep(1)
-    return submitted_run
->>>>>>> 7254f225
+        await asyncio.sleep(interval)
+        interval = min(30, interval * 2)
+    return submitted_run