--- conflicted
+++ resolved
@@ -133,23 +133,6 @@
     build: Optional[bool] = False,
     repository: Optional[str] = None,
 ) -> "public.QueuedRun":
-<<<<<<< HEAD
-
-    resource = resource  # or "local"
-    if config is not None:
-        if isinstance(config, str):
-            with open(config) as fp:
-                launch_config = json.load(fp)
-        elif isinstance(config, dict):
-            launch_config = config
-    else:
-        launch_config = {}
-
-    if queue_name is None:
-        queue_name = "default"
-
-=======
->>>>>>> 915108d9
     launch_spec = construct_launch_spec(
         uri,
         job,
