--- conflicted
+++ resolved
@@ -3703,20 +3703,6 @@
         self._printer.display(f"Tracking run with wandb version {wandb.__version__}")
 
     def _header_sync_info(self) -> None:
-<<<<<<< HEAD
-        sync_dir = self._settings.sync_dir
-        info = [f"Run data is saved locally in {self._printer.files(sync_dir)}"]
-
-        if self._settings._offline:
-            info = [
-                f"W&B syncing is set to {self._printer.code('`offline`')}"
-                f" in this directory. Run {self._printer.code('`wandb online`')}"
-                f" or set {self._printer.code('WANDB_MODE=online')}"
-                " to enable cloud syncing.",
-            ] + info
-            self._printer.display(info)
-        else:
-=======
         sync_location_msg = f"Run data is saved locally in {self._printer.files(self._settings.sync_dir)}"
 
         if self._settings._offline:
@@ -3730,7 +3716,6 @@
         else:
             messages = [sync_location_msg]
 
->>>>>>> 8180c8c0
             if not self._printer.supports_html:
                 disable_sync_msg = (
                     f"Run {self._printer.code('`wandb offline`')} to turn off syncing."
