--- conflicted
+++ resolved
@@ -247,10 +247,6 @@
     def _deliver_network_status(self, status: pb.NetworkStatusRequest) -> MailboxHandle:
         assert self._stub
         self._assign(status)
-<<<<<<< HEAD
-        # TODO: implement
-=======
->>>>>>> 2156c647
         network_status_response = pb.NetworkStatusResponse()
         response = pb.Response(network_status_response=network_status_response)
         result = pb.Result(response=response)
@@ -260,10 +256,6 @@
     def _deliver_stop_status(self, status: pb.StopStatusRequest) -> MailboxHandle:
         assert self._stub
         self._assign(status)
-<<<<<<< HEAD
-        # TODO: implement
-=======
->>>>>>> 2156c647
         stop_status_response = pb.StopStatusResponse()
         response = pb.Response(stop_status_response=stop_status_response)
         result = pb.Result(response=response)
@@ -419,7 +411,6 @@
         handle = self._deliver(result)
         return handle
 
-<<<<<<< HEAD
     def _deliver_request_get_run(self, get_run: pb.GetRunRequest) -> MailboxHandle:
         assert self._stub
         self._assign(get_run)
@@ -429,9 +420,6 @@
         handle = self._deliver(result)
         return handle
 
-
-=======
->>>>>>> 2156c647
     def _deliver_run_start(self, run_start: pb.RunStartRequest) -> MailboxHandle:
         assert self._stub
         self._assign(run_start)
