--- conflicted
+++ resolved
@@ -24,11 +24,7 @@
         self._commit = commit
         self._repo = None
         if not lazy:
-<<<<<<< HEAD
-            self._repo = self.repo
-=======
             self.repo  # noqa: B018
->>>>>>> d5fc5dcf
 
     @property
     def repo(self):
