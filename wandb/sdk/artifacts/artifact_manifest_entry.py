"""Artifact manifest entry."""

from __future__ import annotations

import concurrent.futures
import hashlib
import json
import logging
import os
from contextlib import suppress
from pathlib import Path
from typing import TYPE_CHECKING
from urllib.parse import urlparse

from wandb import env
from wandb.proto.wandb_deprecated import Deprecated
from wandb.sdk.lib.deprecate import deprecate
from wandb.sdk.lib.filesystem import copy_or_overwrite_changed
from wandb.sdk.lib.hashutil import (
    B64MD5,
    ETag,
    b64_to_hex_id,
    hex_to_b64_id,
    md5_file_b64,
)
from wandb.sdk.lib.paths import FilePathStr, LogicalPath, StrPath, URIStr

logger = logging.getLogger(__name__)

if TYPE_CHECKING:
    from typing_extensions import TypedDict

    from wandb.sdk.artifacts.artifact import Artifact

    class ArtifactManifestEntryDict(TypedDict, total=False):
        path: str
        digest: str
        skip_cache: bool
        ref: str
        birthArtifactID: str
        size: int
        extra: dict
        local_path: str


_WB_ARTIFACT_SCHEME = "wandb-artifact"


def artifacts_cache_dir() -> Path:
    """Get the artifacts cache directory."""
    return env.get_cache_dir() / "artifacts"


def _checksum_cache_path(file_path: str) -> str:
    """Get path for checksum in central cache directory."""
    # Create a unique cache key based on the file's absolute path
    abs_path = os.path.abspath(file_path)
    path_hash = hashlib.sha256(abs_path.encode()).hexdigest()
    
    # Store in wandb cache directory under checksums subdirectory
    cache_dir = artifacts_cache_dir() / "checksums"
    cache_dir.mkdir(parents=True, exist_ok=True)
    
    return str(cache_dir / f"{path_hash}.checksum")


def _read_cached_checksum(file_path: str) -> str | None:
    """Read checksum from cache if it exists and is valid."""
    checksum_path = _checksum_cache_path(file_path)

    try:
        with open(file_path) as f, open(checksum_path) as f_checksum:
            if os.path.getmtime(f_checksum.name) < os.path.getmtime(f.name):
                # File was modified after checksum was written
                # Consider defining a custom exception in the future
                return None
            # Read and return the cached checksum
            return f_checksum.read().strip()
    except OSError:
        # File doesn't exist or couldn't be opened
        return None


def _write_cached_checksum(file_path: str, checksum: str) -> None:
    """Write checksum to cache directory."""
    checksum_path = _checksum_cache_path(file_path)
    try:
        with open(checksum_path, "w") as f:
            f.write(checksum)
    except OSError:
        # Non-critical failure, just log it
        logger.debug(f"Failed to write checksum cache for {file_path!r}")


class ArtifactManifestEntry:
    """A single entry in an artifact manifest."""

    path: LogicalPath
    digest: B64MD5 | URIStr | FilePathStr | ETag
    skip_cache: bool
    ref: FilePathStr | URIStr | None
    birth_artifact_id: str | None
    size: int | None
    extra: dict
    local_path: str | None

    _parent_artifact: Artifact | None = None
    _download_url: str | None = None

    def __init__(
        self,
        path: StrPath,
        digest: B64MD5 | URIStr | FilePathStr | ETag,
        skip_cache: bool | None = False,
        ref: FilePathStr | URIStr | None = None,
        birth_artifact_id: str | None = None,
        size: int | None = None,
        extra: dict | None = None,
        local_path: StrPath | None = None,
    ) -> None:
        self.path = LogicalPath(path)
        self.digest = digest
        self.ref = ref
        self.birth_artifact_id = birth_artifact_id
        self.size = size
        self.extra = extra or {}
        self.local_path = str(local_path) if local_path else None
        if self.local_path and self.size is None:
            self.size = Path(self.local_path).stat().st_size
        self.skip_cache = skip_cache or False

    def __repr__(self) -> str:
        cls = self.__class__.__name__
        ref = f", ref={self.ref!r}" if self.ref is not None else ""
        birth_artifact_id = (
            f", birth_artifact_id={self.birth_artifact_id!r}"
            if self.birth_artifact_id is not None
            else ""
        )
        size = f", size={self.size}" if self.size is not None else ""
        extra = f", extra={json.dumps(self.extra)}" if self.extra else ""
        local_path = f", local_path={self.local_path!r}" if self.local_path else ""
        skip_cache = f", skip_cache={self.skip_cache}"
        others = ref + birth_artifact_id + size + extra + local_path + skip_cache
        return f"{cls}(path={self.path!r}, digest={self.digest!r}{others})"

    def __eq__(self, other: object) -> bool:
        """Strict equality, comparing all public fields.

        ArtifactManifestEntries for the same file may not compare equal if they were
        added in different ways or created for different parent artifacts.
        """
        if not isinstance(other, ArtifactManifestEntry):
            return False
        return (
            self.path == other.path
            and self.digest == other.digest
            and self.ref == other.ref
            and self.birth_artifact_id == other.birth_artifact_id
            and self.size == other.size
            and self.extra == other.extra
            and self.local_path == other.local_path
            and self.skip_cache == other.skip_cache
        )

    @property
    def name(self) -> LogicalPath:
        """Deprecated; use `path` instead."""
        deprecate(
            field_name=Deprecated.artifactmanifestentry__name,
            warning_message="ArtifactManifestEntry.name is deprecated, use .path instead.",
        )
        return self.path

    def parent_artifact(self) -> Artifact:
        """Get the artifact to which this artifact entry belongs.

        Returns:
            (PublicArtifact): The parent artifact
        """
        if self._parent_artifact is None:
            raise NotImplementedError
        return self._parent_artifact

    def download(
        self,
        root: str | None = None,
        skip_cache: bool | None = None,
        executor: concurrent.futures.Executor | None = None,
        multipart: bool | None = None,
    ) -> FilePathStr:
        """Download this artifact entry to the specified root path.

        Args:
            root: (str, optional) The root path in which to download this
                artifact entry. Defaults to the artifact's root.

        Returns:
            (str): The path of the downloaded artifact entry.
        """
        if self._parent_artifact is None:
            raise NotImplementedError

        root = root or self._parent_artifact._default_root()
        self._parent_artifact._add_download_root(root)
        path = str(Path(self.path))
        dest_path = os.path.join(root, path)

        if skip_cache:
            override_cache_path = dest_path
        else:
            override_cache_path = None

        # Skip checking the cache (and possibly downloading) if the file already exists
        # and has the digest we're expecting.

        # Fast integrity check using cached checksum from persistent cache
        with suppress(OSError):
            if self.digest == _read_cached_checksum(dest_path):
                return FilePathStr(dest_path)
        
        # Fallback to computing/caching the checksum hash
        try:
            md5_hash = md5_file_b64(dest_path)
        except (FileNotFoundError, IsADirectoryError):
            logger.debug(f"unable to find {dest_path!r}, skip searching for file")
        else:
            _write_cached_checksum(dest_path, md5_hash)
            if self.digest == md5_hash:
                return FilePathStr(dest_path)

        if self.ref is not None:
            cache_path = self._parent_artifact.manifest.storage_policy.load_reference(
                self, local=True, dest_path=override_cache_path
            )
        else:
            cache_path = self._parent_artifact.manifest.storage_policy.load_file(
                self._parent_artifact,
                self,
                dest_path=override_cache_path,
                executor=executor,
                multipart=multipart,
            )
<<<<<<< HEAD

        if skip_cache:
            # Cache the checksum for future downloads
            _write_cached_checksum(dest_path, self.digest)
            return FilePathStr(dest_path)
        else:
            final_path = str(
                copy_or_overwrite_changed(cache_path, dest_path)
            )
            # Cache the checksum for future downloads
            _write_cached_checksum(final_path, self.digest)
            return FilePathStr(final_path)
=======
        return FilePathStr(
            dest_path
            if skip_cache
            else copy_or_overwrite_changed(cache_path, dest_path)
        )
>>>>>>> eba2fc5e

    def ref_target(self) -> FilePathStr | URIStr:
        """Get the reference URL that is targeted by this artifact entry.

        Returns:
            (str): The reference URL of this artifact entry.

        Raises:
            ValueError: If this artifact entry was not a reference.
        """
        if self.ref is None:
            raise ValueError("Only reference entries support ref_target().")
        if self._parent_artifact is None:
            return self.ref
        return self._parent_artifact.manifest.storage_policy.load_reference(
            self._parent_artifact.manifest.entries[self.path], local=False
        )

    def ref_url(self) -> str:
        """Get a URL to this artifact entry.

        These URLs can be referenced by another artifact.

        Returns:
            (str): A URL representing this artifact entry.

        Examples:
            Basic usage
            ```
            ref_url = source_artifact.get_entry("file.txt").ref_url()
            derived_artifact.add_reference(ref_url)
            ```
        """
        if (parent_artifact := self.parent_artifact()) is None:
            raise ValueError("Parent artifact is not set")
        elif (parent_id := parent_artifact.id) is None:
            raise ValueError("Parent artifact ID is not set")
        return f"{_WB_ARTIFACT_SCHEME}://{b64_to_hex_id(B64MD5(parent_id))}/{self.path}"

    def to_json(self) -> ArtifactManifestEntryDict:
        contents: ArtifactManifestEntryDict = {
            "path": self.path,
            "digest": self.digest,
        }
        if self.size is not None:
            contents["size"] = self.size
        if self.ref:
            contents["ref"] = self.ref
        if self.birth_artifact_id:
            contents["birthArtifactID"] = self.birth_artifact_id
        if self.local_path:
            contents["local_path"] = self.local_path
        if self.skip_cache:
            contents["skip_cache"] = self.skip_cache
        if self.extra:
            contents["extra"] = self.extra
        return contents


    def _is_artifact_reference(self) -> bool:
        return self.ref is not None and urlparse(self.ref).scheme == _WB_ARTIFACT_SCHEME

    def _referenced_artifact_id(self) -> str | None:
        if not self._is_artifact_reference():
            return None
        return hex_to_b64_id(urlparse(self.ref).netloc)<|MERGE_RESOLUTION|>--- conflicted
+++ resolved
@@ -241,26 +241,18 @@
                 executor=executor,
                 multipart=multipart,
             )
-<<<<<<< HEAD
-
-        if skip_cache:
-            # Cache the checksum for future downloads
-            _write_cached_checksum(dest_path, self.digest)
-            return FilePathStr(dest_path)
-        else:
-            final_path = str(
-                copy_or_overwrite_changed(cache_path, dest_path)
-            )
-            # Cache the checksum for future downloads
-            _write_cached_checksum(final_path, self.digest)
-            return FilePathStr(final_path)
-=======
-        return FilePathStr(
+        
+        # Determine the final path
+        final_path = (
             dest_path
             if skip_cache
             else copy_or_overwrite_changed(cache_path, dest_path)
         )
->>>>>>> eba2fc5e
+        
+        # Cache the checksum for future downloads
+        _write_cached_checksum(final_path, self.digest)
+        
+        return FilePathStr(final_path)
 
     def ref_target(self) -> FilePathStr | URIStr:
         """Get the reference URL that is targeted by this artifact entry.
