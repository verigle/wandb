"""Artifact class."""

from __future__ import annotations

import atexit
import concurrent.futures
import contextlib
import json
import logging
import multiprocessing.dummy
import os
import re
import shutil
import stat
import tempfile
import time
from copy import copy
from dataclasses import dataclass
from datetime import datetime, timedelta
from functools import partial
from pathlib import PurePosixPath
from typing import IO, Any, Dict, Iterator, Literal, Sequence, Type, cast, final
from urllib.parse import quote, urljoin, urlparse

import requests

import wandb
from wandb import data_types, env, util
from wandb.apis.normalize import normalize_exceptions
from wandb.apis.public import ArtifactCollection, ArtifactFiles, RetryingClient, Run
from wandb.data_types import WBValue
from wandb.errors.term import termerror, termlog, termwarn
from wandb.proto import wandb_internal_pb2 as pb
from wandb.proto.wandb_deprecated import Deprecated
from wandb.sdk import wandb_setup
from wandb.sdk.artifacts._graphql_fragments import _gql_artifact_fragment
from wandb.sdk.artifacts._validators import (
    ensure_logged,
    ensure_not_finalized,
    is_artifact_registry_project,
    validate_aliases,
    validate_tags,
)
from wandb.sdk.artifacts.artifact_download_logger import ArtifactDownloadLogger
from wandb.sdk.artifacts.artifact_instance_cache import artifact_instance_cache
from wandb.sdk.artifacts.artifact_manifest import ArtifactManifest
from wandb.sdk.artifacts.artifact_manifest_entry import ArtifactManifestEntry
from wandb.sdk.artifacts.artifact_manifests.artifact_manifest_v1 import (
    ArtifactManifestV1,
)
from wandb.sdk.artifacts.artifact_state import ArtifactState
from wandb.sdk.artifacts.artifact_ttl import ArtifactTTL
from wandb.sdk.artifacts.exceptions import ArtifactNotLoggedError, WaitTimeoutError
from wandb.sdk.artifacts.staging import get_staging_dir
from wandb.sdk.artifacts.storage_handlers.gcs_handler import _GCSIsADirectoryError
from wandb.sdk.artifacts.storage_layout import StorageLayout
from wandb.sdk.artifacts.storage_policies import WANDB_STORAGE_POLICY
from wandb.sdk.artifacts.storage_policy import StoragePolicy
from wandb.sdk.data_types._dtypes import Type as WBType
from wandb.sdk.data_types._dtypes import TypeRegistry
from wandb.sdk.internal.internal_api import Api as InternalApi
from wandb.sdk.internal.thread_local_settings import _thread_local_api_settings
from wandb.sdk.lib import filesystem, retry, runid, telemetry
from wandb.sdk.lib.deprecate import deprecate
from wandb.sdk.lib.hashutil import B64MD5, b64_to_hex_id, md5_file_b64
from wandb.sdk.lib.paths import FilePathStr, LogicalPath, StrPath, URIStr
from wandb.sdk.lib.runid import generate_id
from wandb.sdk.mailbox import MailboxHandle

reset_path = util.vendor_setup()

from wandb_gql import gql  # noqa: E402

reset_path()

logger = logging.getLogger(__name__)


@final
@dataclass
class _DeferredArtifactManifest:
    """A lightweight wrapper around the manifest URL, used to indicate deferred loading of the actual manifest."""

    url: str


class Artifact:
    """Flexible and lightweight building block for dataset and model versioning.

    Construct an empty W&B Artifact. Populate an artifacts contents with methods that
    begin with `add`. Once the artifact has all the desired files, you can call
    `wandb.log_artifact()` to log it.

    Args:
        name: A human-readable name for the artifact. Use the name to identify
            a specific artifact in the W&B App UI or programmatically. You can
            interactively reference an artifact with the `use_artifact` Public API.
            A name can contain letters, numbers, underscores, hyphens, and dots.
            The name must be unique across a project.
        type: The artifact's type. Use the type of an artifact to both organize
            and differentiate artifacts. You can use any string that contains letters,
            numbers, underscores, hyphens, and dots. Common types include `dataset` or `model`.
            Include `model` within your type string if you want to link the artifact
            to the W&B Model Registry.
        description: A description of the artifact. For Model or Dataset Artifacts,
            add documentation for your standardized team model or dataset card. View
            an artifact's description programmatically with the `Artifact.description`
            attribute or programmatically with the W&B App UI. W&B renders the
            description as markdown in the W&B App.
        metadata: Additional information about an artifact. Specify metadata as a
            dictionary of key-value pairs. You can specify no more than 100 total keys.
        incremental: Use `Artifact.new_draft()` method instead to modify an
            existing artifact.
        use_as: W&B Launch specific parameter. Not recommended for general use.
        is_link: A boolean flag of if the artifact is a source artifact or a linked artifact.

    Returns:
        An `Artifact` object.
    """

    _TMP_DIR = tempfile.TemporaryDirectory("wandb-artifacts")
    atexit.register(_TMP_DIR.cleanup)

    def __init__(
        self,
        name: str,
        type: str,
        description: str | None = None,
        metadata: dict[str, Any] | None = None,
        incremental: bool = False,
        use_as: str | None = None,
    ) -> None:
        if not re.match(r"^[a-zA-Z0-9_\-.]+$", name):
            raise ValueError(
                f"Artifact name may only contain alphanumeric characters, dashes, "
                f"underscores, and dots. Invalid name: {name}"
            )
        if type == "job" or type.startswith("wandb-"):
            raise ValueError(
                "Artifact types 'job' and 'wandb-*' are reserved for internal use. "
                "Please use a different type."
            )
        if incremental:
            termwarn("Using experimental arg `incremental`")

        # Internal.
        self._client: RetryingClient | None = None

        storage_policy_cls = StoragePolicy.lookup_by_name(WANDB_STORAGE_POLICY)
        layout = StorageLayout.V1 if env.get_use_v1_artifacts() else StorageLayout.V2
        policy_config = {"storageLayout": layout}
        self._storage_policy = storage_policy_cls.from_config(config=policy_config)

        self._tmp_dir: tempfile.TemporaryDirectory | None = None
        self._added_objs: dict[int, tuple[WBValue, ArtifactManifestEntry]] = {}
        self._added_local_paths: dict[str, ArtifactManifestEntry] = {}
        self._save_handle: MailboxHandle[pb.Result] | None = None
        self._download_roots: set[str] = set()
        # Set by new_draft(), otherwise the latest artifact will be used as the base.
        self._base_id: str | None = None
        # Properties.
        self._id: str | None = None
        self._client_id: str = runid.generate_id(128)
        self._sequence_client_id: str = runid.generate_id(128)
        self._entity: str | None = None
        self._project: str | None = None
        self._name: str = name  # includes version after saving
        self._version: str | None = None
        self._source_entity: str | None = None
        self._source_project: str | None = None
        self._source_name: str = name  # includes version after saving
        self._source_version: str | None = None
        self._is_link: bool = False
        self._type: str = type
        self._description: str | None = description
        self._metadata: dict = self._normalize_metadata(metadata)
        self._ttl_duration_seconds: int | None = None
        self._ttl_is_inherited: bool = True
        self._ttl_changed: bool = False
        self._aliases: list[str] = []
        self._saved_aliases: list[str] = []
        self._tags: list[str] = []
        self._saved_tags: list[str] = []
        self._distributed_id: str | None = None
        self._incremental: bool = incremental
        self._use_as: str | None = use_as
        self._state: ArtifactState = ArtifactState.PENDING
        self._manifest: ArtifactManifest | _DeferredArtifactManifest | None = (
            ArtifactManifestV1(self._storage_policy)
        )
        self._commit_hash: str | None = None
        self._file_count: int | None = None
        self._created_at: str | None = None
        self._updated_at: str | None = None
        self._final: bool = False
        self._history_step: int | None = None

        # Cache.
        artifact_instance_cache[self._client_id] = self

    def __repr__(self) -> str:
        return f"<Artifact {self.id or self.name}>"

    @classmethod
    def _from_id(cls, artifact_id: str, client: RetryingClient) -> Artifact | None:
        artifact = artifact_instance_cache.get(artifact_id)
        if artifact is not None:
            return artifact

        query = gql(
            """
            query ArtifactByID($id: ID!) {
                artifact(id: $id) {
                    ...ArtifactFragment
                }
            }
            """
            + _gql_artifact_fragment()
        )
        response = client.execute(
            query,
            variable_values={"id": artifact_id},
        )
        attrs = response.get("artifact")
        if attrs is None:
            return None

        src_collection = attrs["artifactSequence"]
        src_project = src_collection["project"]

        entity_name = src_project["entityName"] if src_project else ""
        project_name = src_project["name"] if src_project else ""

        name = "{}:v{}".format(src_collection["name"], attrs["versionIndex"])
        return cls._from_attrs(entity_name, project_name, name, attrs, client)

    @classmethod
    def _from_name(
        cls,
        *,
        entity: str,
        project: str,
        name: str,
        client: RetryingClient,
        enable_tracking: bool = False,
    ) -> Artifact:
        server_supports_enabling_artifact_usage_tracking = (
            InternalApi().server_project_type_introspection()
        )
        query_vars = ["$entityName: String!", "$projectName: String!", "$name: String!"]
        query_args = ["name: $name"]
        if server_supports_enabling_artifact_usage_tracking:
            query_vars.append("$enableTracking: Boolean")
            query_args.append("enableTracking: $enableTracking")

        vars_str = ", ".join(query_vars)
        args_str = ", ".join(query_args)

        query = gql(
            f"""
            query ArtifactByName({vars_str}) {{
                project(name: $projectName, entityName: $entityName) {{
                    artifact({args_str}) {{
                        ...ArtifactFragment
                    }}
                }}
            }}
            {_gql_artifact_fragment()}
            """
        )
        query_variable_values: dict[str, Any] = {
            "entityName": entity,
            "projectName": project,
            "name": name,
        }
        if server_supports_enabling_artifact_usage_tracking:
            query_variable_values["enableTracking"] = enable_tracking

        response = client.execute(
            query,
            variable_values=query_variable_values,
        )
        project_attrs = response.get("project")
        if not project_attrs:
            raise ValueError(f"project '{project}' not found under entity '{entity}'")
        attrs = project_attrs.get("artifact")
        if not attrs:
            raise ValueError(f"artifact '{name}' not found in '{entity}/{project}'")
        return cls._from_attrs(entity, project, name, attrs, client)

    @classmethod
    def _from_attrs(
        cls,
        entity: str,
        project: str,
        name: str,
        attrs: dict[str, Any],
        client: RetryingClient,
        aliases: list[str] | None = None,
    ) -> Artifact:
        # Placeholder is required to skip validation.
        artifact = cls("placeholder", type="placeholder")
        artifact._client = client
        artifact._entity = entity
        artifact._project = project
        artifact._name = name
        artifact._assign_attrs(attrs, aliases)

        artifact.finalize()

        # Cache.
        assert artifact.id is not None
        artifact_instance_cache[artifact.id] = artifact
        return artifact

    # TODO: Eventually factor out is_link. Have to currently use it since some forms of fetching the artifact
    # doesn't make it clear if the artifact is a link or not and have to manually set it.
    def _assign_attrs(
        self,
        attrs: dict[str, Any],
        aliases: list[str] | None = None,
        is_link: bool | None = None,
    ) -> None:
        """Update this Artifact's attributes using the server response."""
        self._id = attrs["id"]

        src_version = f"v{attrs['versionIndex']}"
        src_collection = attrs["artifactSequence"]
        src_project = src_collection["project"]

        self._source_entity = src_project["entityName"] if src_project else ""
        self._source_project = src_project["name"] if src_project else ""
        self._source_name = f"{src_collection['name']}:{src_version}"
        self._source_version = src_version

        if self._entity is None:
            self._entity = self._source_entity
        if self._project is None:
            self._project = self._source_project

        if self._name is None:
            self._name = self._source_name

        # TODO: Refactor artifact query to fetch artifact via membership instead
        # and get the collection type
        if is_link is None:
            self._is_link = (
                self._entity != self._source_entity
                or self._project != self._source_project
                or self._name != self._source_name
            )
        else:
            self._is_link = is_link

        self._type = attrs["artifactType"]["name"]
        self._description = attrs["description"]

        entity = self._entity
        project = self._project
        collection, *_ = self._name.split(":")

        processed_aliases = []
        # The future of aliases is to move all alias fetches to the membership level
        # so we don't have to do the collection fetches below
        if aliases:
            processed_aliases = aliases
        else:
            processed_aliases = [
                obj["alias"]
                for obj in attrs["aliases"]
                if obj["artifactCollection"]
                and obj["artifactCollection"]["project"]
                and obj["artifactCollection"]["project"]["entityName"] == entity
                and obj["artifactCollection"]["project"]["name"] == project
                and obj["artifactCollection"]["name"] == collection
            ]

        version_aliases = [
            alias for alias in processed_aliases if util.alias_is_version_index(alias)
        ]
        other_aliases = [
            alias
            for alias in processed_aliases
            if not util.alias_is_version_index(alias)
        ]
        if version_aliases:
            try:
                [version] = version_aliases
            except ValueError:
                raise ValueError(
                    f"Expected at most one version alias, got {len(version_aliases)}: {version_aliases!r}"
                )
        else:
            version = src_version

        self._version = version

        if ":" not in self._name:
            self._name = f"{self._name}:{version}"

        self._aliases = other_aliases
        self._saved_aliases = copy(other_aliases)

        tags = [obj["name"] for obj in attrs.get("tags", [])]
        self._tags = tags
        self._saved_tags = copy(tags)

        metadata_str = attrs["metadata"]
        self.metadata = self._normalize_metadata(
            json.loads(metadata_str) if metadata_str else {}
        )

        self._ttl_duration_seconds = _ttl_duration_seconds_from_gql(
            attrs.get("ttlDurationSeconds")
        )
        self._ttl_is_inherited = (
            True if (attrs.get("ttlIsInherited") is None) else attrs["ttlIsInherited"]
        )

        self._state = ArtifactState(attrs["state"])

        try:
            manifest_url = attrs["currentManifest"]["file"]["directUrl"]
        except (LookupError, TypeError):
            self._manifest = None
        else:
            self._manifest = _DeferredArtifactManifest(manifest_url)

        self._commit_hash = attrs["commitHash"]
        self._file_count = attrs["fileCount"]
        self._created_at = attrs["createdAt"]
        self._updated_at = attrs["updatedAt"]
        self._history_step = attrs.get("historyStep", None)

    @ensure_logged
    def new_draft(self) -> Artifact:
        """Create a new draft artifact with the same content as this committed artifact.

        Modifying an existing artifact creates a new artifact version known
        as an "incremental artifact". The artifact returned can be extended or
        modified and logged as a new version.

        Returns:
            An `Artifact` object.

        Raises:
            ArtifactNotLoggedError: If the artifact is not logged.
        """
        # Name, _entity and _project are set to the *source* name/entity/project:
        # if this artifact is saved it must be saved to the source sequence.
        artifact = Artifact(self.source_name.split(":")[0], self.type)
        artifact._entity = self._source_entity
        artifact._project = self._source_project
        artifact._source_entity = self._source_entity
        artifact._source_project = self._source_project

        # This artifact's parent is the one we are making a draft from.
        artifact._base_id = self.id

        # We can reuse the client, and copy over all the attributes that aren't
        # version-dependent and don't depend on having been logged.
        artifact._client = self._client
        artifact._description = self.description
        artifact._metadata = self.metadata
        artifact._manifest = ArtifactManifest.from_manifest_json(
            self.manifest.to_manifest_json()
        )
        return artifact

    # Properties (Python Class managed attributes).

    @property
    def id(self) -> str | None:
        """The artifact's ID."""
        if self.is_draft():
            return None
        assert self._id is not None
        return self._id

    @property
    @ensure_logged
    def entity(self) -> str:
        """The name of the entity of the artifact collection.

        If the artifact is a link, the entity will be the entity of the linked artifact.
        """
        assert self._entity is not None
        return self._entity

    @property
    @ensure_logged
    def project(self) -> str:
        """The name of the project of the artifact.

        If the artifact is a link, the project will be the project of the linked artifact.
        """
        assert self._project is not None
        return self._project

    @property
    def name(self) -> str:
        """The artifact name and version of the artifact.

        A string with the format `{collection}:{alias}`. If fetched before an artifact is logged/saved, the name won't contain the alias.
        If the artifact is a link, the name will be the name of the linked artifact.
        """
        return self._name

    @property
    def qualified_name(self) -> str:
        """The entity/project/name of the artifact.

        If the artifact is a link, the qualified name will be the qualified name of the linked artifact path.
        """
        return f"{self.entity}/{self.project}/{self.name}"

    @property
    @ensure_logged
    def version(self) -> str:
        """The artifact's version.

        A string with the format `v{number}`.
        If the artifact is a link artifact, the version will be from the linked collection.
        """
        assert self._version is not None
        return self._version

    @property
    @ensure_logged
    def collection(self) -> ArtifactCollection:
        """The collection this artifact was retrieved from.

        A collection is an ordered group of artifact versions.
        If this artifact was retrieved from a portfolio / linked collection, that
        collection will be returned rather than the collection
        that an artifact version originated from. The collection
        that an artifact originates from is known as the source sequence.
        """
        base_name = self.name.split(":")[0]
        return ArtifactCollection(
            self._client, self.entity, self.project, base_name, self.type
        )

    @property
    @ensure_logged
    def source_entity(self) -> str:
        """The name of the entity of the source artifact."""
        assert self._source_entity is not None
        return self._source_entity

    @property
    @ensure_logged
    def source_project(self) -> str:
        """The name of the project of the source artifact."""
        assert self._source_project is not None
        return self._source_project

    @property
    def source_name(self) -> str:
        """The artifact name and version of the source artifact.

        A string with the format `{source_collection}:{alias}`. Before the artifact is saved,
        contains only the name since the version is not yet known.
        """
        return self._source_name

    @property
    def source_qualified_name(self) -> str:
        """The source_entity/source_project/source_name of the source artifact."""
        return f"{self.source_entity}/{self.source_project}/{self.source_name}"

    @property
    @ensure_logged
    def source_version(self) -> str:
        """The source artifact's version.

        A string with the format `v{number}`.
        """
        assert self._source_version is not None
        return self._source_version

    @property
    @ensure_logged
    def source_collection(self) -> ArtifactCollection:
        """The artifact's original collection."""
        base_name = self.source_name.split(":")[0]
        return ArtifactCollection(
            self._client, self.source_entity, self.source_project, base_name, self.type
        )

    @property
    def is_link(self) -> bool:
<<<<<<< HEAD
        """Whether the artifact is a link to a source artifact."""
=======
        """Boolean flag indicating if the artifact is a link artifact.

        True: The artifact is a link artifact to a source artifact.
        False: The artifact is a source artifact.
        """
>>>>>>> c2653955
        return self._is_link

    @property
    def type(self) -> str:
        """The artifact's type. Common types include `dataset` or `model`."""
        return self._type

    @property
    @ensure_logged
    def url(self) -> str:
        """
        Constructs the URL of the artifact.

        Returns:
            str: The URL of the artifact.
        """
        try:
            base_url = self._client.app_url  # type: ignore[union-attr]
        except AttributeError:
            return ""

        if not self.is_link:
            return self._construct_standard_url(base_url)
        if is_artifact_registry_project(self.project):
            return self._construct_registry_url(base_url)
        if self._type == "model" or self.project == "model-registry":
            return self._construct_model_registry_url(base_url)
        return self._construct_standard_url(base_url)

    def _construct_standard_url(self, base_url: str) -> str:
        if not all(
            [
                base_url,
                self.entity,
                self.project,
                self._type,
                self.collection.name,
                self._version,
            ]
        ):
            return ""
        return urljoin(
            base_url,
            f"{self.entity}/{self.project}/artifacts/{quote(self._type)}/{quote(self.collection.name)}/{self._version}",
        )

    def _construct_registry_url(self, base_url: str) -> str:
        if not all(
            [
                base_url,
                self.entity,
                self.project,
                self.collection.name,
                self._version,
            ]
        ):
            return ""

        try:
            org, *_ = InternalApi()._fetch_orgs_and_org_entities_from_entity(
                self.entity
            )
        except ValueError:
            return ""

        selection_path = quote(
            f"{self.entity}/{self.project}/{self.collection.name}", safe=""
        )
        return urljoin(
            base_url,
            f"orgs/{org.display_name}/registry/{self._type}?selectionPath={selection_path}&view=membership&version={self._version}",
        )

    def _construct_model_registry_url(self, base_url: str) -> str:
        if not all(
            [
                base_url,
                self.entity,
                self.project,
                self.collection.name,
                self._version,
            ]
        ):
            return ""
        selection_path = quote(
            f"{self.entity}/{self.project}/{self.collection.name}", safe=""
        )
        return urljoin(
            base_url,
            f"{self.entity}/registry/model?selectionPath={selection_path}&view=membership&version={self._version}",
        )

    @property
    def description(self) -> str | None:
        """A description of the artifact."""
        return self._description

    @description.setter
    def description(self, description: str | None) -> None:
        """Set the description of the artifact.

        For model or dataset Artifacts, add documentation for your
        standardized team model or dataset card. In the W&B UI the
        description is rendered as markdown.

        Editing description will apply the changes to the source artifact and all linked artifacts associated with it.

        Args:
            description: Free text that offers a description of the artifact.
        """
        if self.is_link:
            wandb.termwarn(
                "Editing the description of this linked artifact will edit the description for the source artifact and it's linked artifacts as well."
            )
        self._description = description

    @property
    def metadata(self) -> dict:
        """User-defined artifact metadata.

        Structured data associated with the artifact.
        """
        return self._metadata

    @metadata.setter
    def metadata(self, metadata: dict) -> None:
        """User-defined artifact metadata.

        Metadata set this way will eventually be queryable and plottable in the UI; e.g.
        the class distribution of a dataset.

        Note: There is currently a limit of 100 total keys.
        Editing metadata will apply the changes to the source artifact and all linked artifacts associated with it.

        Args:
            metadata: Structured data associated with the artifact.
        """
        if self.is_link:
            wandb.termwarn(
                "Editing the metadata of this linked artifact will edit the metadata for the source artifact and it's linked artifacts as well."
            )
        self._metadata = self._normalize_metadata(metadata)

    @property
    def ttl(self) -> timedelta | None:
        """The time-to-live (TTL) policy of an artifact.

        Artifacts are deleted shortly after a TTL policy's duration passes.
        If set to `None`, the artifact deactivates TTL policies and will be not
        scheduled for deletion, even if there is a team default TTL.
        An artifact inherits a TTL policy from
        the team default if the team administrator defines a default
        TTL and there is no custom policy set on an artifact.

        Raises:
            ArtifactNotLoggedError: Unable to fetch inherited TTL if the artifact has not been logged or saved
        """
        if self._ttl_is_inherited and (self.is_draft() or self._ttl_changed):
            raise ArtifactNotLoggedError(f"{type(self).__name__}.ttl", self)
        if self._ttl_duration_seconds is None:
            return None
        return timedelta(seconds=self._ttl_duration_seconds)

    @ttl.setter
    def ttl(self, ttl: timedelta | ArtifactTTL | None) -> None:
        """The time-to-live (TTL) policy of an artifact.

        Artifacts are deleted shortly after a TTL policy's duration passes.
        If set to `None`, the artifact has no TTL policy set and it is not
        scheduled for deletion. An artifact inherits a TTL policy from
        the team default if the team administrator defines a default
        TTL and there is no custom policy set on an artifact.

        Args:
            ttl: The duration as a positive Python `datetime.timedelta` Type
                that represents how long the artifact will remain active from its creation.

        """
        if self.type == "wandb-history":
            raise ValueError("Cannot set artifact TTL for type wandb-history")

        if self.is_link:
            raise ValueError(
                "Cannot set TTL for link artifact."
                " Please unlink the artifact first then set the TTL for the source artifact"
            )

        self._ttl_changed = True
        if isinstance(ttl, ArtifactTTL):
            if ttl == ArtifactTTL.INHERIT:
                self._ttl_is_inherited = True
            else:
                raise ValueError(f"Unhandled ArtifactTTL enum {ttl}")
        else:
            self._ttl_is_inherited = False
            if ttl is None:
                self._ttl_duration_seconds = None
            else:
                if ttl.total_seconds() <= 0:
                    raise ValueError(
                        f"Artifact TTL Duration has to be positive. ttl: {ttl.total_seconds()}"
                    )
                self._ttl_duration_seconds = int(ttl.total_seconds())

    @property
    @ensure_logged
    def aliases(self) -> list[str]:
        """List of one or more semantically-friendly references or identifying "nicknames" assigned to an artifact version.

        Aliases are mutable references that you can programmatically reference.
        Change an artifact's alias with the W&B App UI or programmatically.
        See [Create new artifact versions](https://docs.wandb.ai/guides/artifacts/create-a-new-artifact-version)
        for more information.
        """
        return self._aliases

    @aliases.setter
    @ensure_logged
    def aliases(self, aliases: list[str]) -> None:
        """Set the aliases associated with this artifact."""
        self._aliases = validate_aliases(aliases)

    @property
    @ensure_logged
    def tags(self) -> list[str]:
        """List of one or more tags assigned to this artifact version."""
        return self._tags

    @tags.setter
    @ensure_logged
    def tags(self, tags: list[str]) -> None:
        """Set the tags associated with this artifact.

        Editing tags will apply the changes to the source artifact and all linked artifacts associated with it.
        """
        if self.is_link:
            wandb.termwarn(
                "Editing tags will apply the changes to the source artifact and all linked artifacts associated with it."
            )
        self._tags = validate_tags(tags)

    @property
    def distributed_id(self) -> str | None:
        return self._distributed_id

    @distributed_id.setter
    def distributed_id(self, distributed_id: str | None) -> None:
        self._distributed_id = distributed_id

    @property
    def incremental(self) -> bool:
        return self._incremental

    @property
    def use_as(self) -> str | None:
        return self._use_as

    @property
    def state(self) -> str:
        """The status of the artifact. One of: "PENDING", "COMMITTED", or "DELETED"."""
        return self._state.value

    @property
    def manifest(self) -> ArtifactManifest:
        """The artifact's manifest.

        The manifest lists all of its contents, and can't be changed once the artifact
        has been logged.
        """
        if isinstance(self._manifest, _DeferredArtifactManifest):
            # A deferred manifest URL flags a deferred download request,
            # so fetch the manifest to override the placeholder object
            self._manifest = self._load_manifest(self._manifest.url)
            return self._manifest

        if self._manifest is None:
            query = gql(
                """
                query ArtifactManifest(
                    $entityName: String!,
                    $projectName: String!,
                    $name: String!
                ) {
                    project(entityName: $entityName, name: $projectName) {
                        artifact(name: $name) {
                            currentManifest {
                                file {
                                    directUrl
                                }
                            }
                        }
                    }
                }
                """
            )
            assert self._client is not None
            response = self._client.execute(
                query,
                variable_values={
                    "entityName": self._entity,
                    "projectName": self._project,
                    "name": self._name,
                },
            )
            attrs = response["project"]["artifact"]
            manifest_url = attrs["currentManifest"]["file"]["directUrl"]
            self._manifest = self._load_manifest(manifest_url)

        return self._manifest

    @property
    def digest(self) -> str:
        """The logical digest of the artifact.

        The digest is the checksum of the artifact's contents. If an artifact has the
        same digest as the current `latest` version, then `log_artifact` is a no-op.
        """
        return self.manifest.digest()

    @property
    def size(self) -> int:
        """The total size of the artifact in bytes.

        Includes any references tracked by this artifact.
        """
        total_size: int = 0
        for entry in self.manifest.entries.values():
            if entry.size is not None:
                total_size += entry.size
        return total_size

    @property
    @ensure_logged
    def commit_hash(self) -> str:
        """The hash returned when this artifact was committed."""
        assert self._commit_hash is not None
        return self._commit_hash

    @property
    @ensure_logged
    def file_count(self) -> int:
        """The number of files (including references)."""
        assert self._file_count is not None
        return self._file_count

    @property
    @ensure_logged
    def created_at(self) -> str:
        """Timestamp when the artifact was created."""
        assert self._created_at is not None
        return self._created_at

    @property
    @ensure_logged
    def updated_at(self) -> str:
        """The time when the artifact was last updated."""
        assert self._created_at is not None
        return self._updated_at or self._created_at

    @property
    @ensure_logged
    def history_step(self) -> int | None:
        """The nearest step at which history metrics were logged for the source run of the artifact.

        Examples:
            ```python
            run = artifact.logged_by()
            if run and (artifact.history_step is not None):
                history = run.sample_history(
                    min_step=artifact.history_step,
                    max_step=artifact.history_step + 1,
                    keys=["my_metric"],
                )
            ```
        """
        if self._history_step is None:
            return None
        return max(0, self._history_step - 1)

    # State management.

    def finalize(self) -> None:
        """Finalize the artifact version.

        You cannot modify an artifact version once it is finalized because the artifact
        is logged as a specific artifact version. Create a new artifact version
        to log more data to an artifact. An artifact is automatically finalized
        when you log the artifact with `log_artifact`.
        """
        self._final = True

    def is_draft(self) -> bool:
        """Check if artifact is not saved.

        Returns: Boolean. `False` if artifact is saved. `True` if artifact is not saved.
        """
        return self._state == ArtifactState.PENDING

    def _is_draft_save_started(self) -> bool:
        return self._save_handle is not None

    def save(
        self,
        project: str | None = None,
        settings: wandb.Settings | None = None,
    ) -> None:
        """Persist any changes made to the artifact.

        If currently in a run, that run will log this artifact. If not currently in a
        run, a run of type "auto" is created to track this artifact.

        Args:
            project: A project to use for the artifact in the case that a run is not
                already in context.
            settings: A settings object to use when initializing an automatic run. Most
                commonly used in testing harness.
        """
        if self._state != ArtifactState.PENDING:
            return self._update()

        if self._incremental:
            with telemetry.context() as tel:
                tel.feature.artifact_incremental = True

        singleton = wandb_setup._setup(start_service=False)

        if run := singleton.most_recent_active_run:
            # TODO: Deprecate and encourage explicit log_artifact().
            run.log_artifact(self)
        else:
            if settings is None:
                settings = wandb.Settings(silent="true")
            with wandb.init(  # type: ignore
                entity=self._source_entity,
                project=project or self._source_project,
                job_type="auto",
                settings=settings,
            ) as run:
                # redoing this here because in this branch we know we didn't
                # have the run at the beginning of the method
                if self._incremental:
                    with telemetry.context(run=run) as tel:
                        tel.feature.artifact_incremental = True
                run.log_artifact(self)

    def _set_save_handle(
        self,
        save_handle: MailboxHandle[pb.Result],
        client: RetryingClient,
    ) -> None:
        self._save_handle = save_handle
        self._client = client

    def wait(self, timeout: int | None = None) -> Artifact:
        """If needed, wait for this artifact to finish logging.

        Args:
            timeout: The time, in seconds, to wait.

        Returns:
            An `Artifact` object.
        """
        if self.is_draft():
            if self._save_handle is None:
                raise ArtifactNotLoggedError(type(self).wait.__qualname__, self)

            try:
                result = self._save_handle.wait_or(timeout=timeout)
            except TimeoutError as e:
                raise WaitTimeoutError(
                    "Artifact upload wait timed out, failed to fetch Artifact response"
                ) from e

            response = result.response.log_artifact_response
            if response.error_message:
                raise ValueError(response.error_message)
            self._populate_after_save(response.artifact_id)
        return self

    def _populate_after_save(self, artifact_id: str) -> None:
        query_template = """
            query ArtifactByIDShort($id: ID!) {
                artifact(id: $id) {
                    ...ArtifactFragment
                }
            }
        """ + _gql_artifact_fragment()

        query = gql(query_template)

        assert self._client is not None
        response = self._client.execute(
            query,
            variable_values={"id": artifact_id},
        )

        try:
            attrs = response["artifact"]
        except LookupError:
            raise ValueError(f"Unable to fetch artifact with id: {artifact_id!r}")
        else:
            # _populate_after_save is only called on source artifacts, not linked artifacts
            # We have to manually set is_link because we aren't fetching the collection the artifact.
            # That requires greater refactoring for commitArtifact to return the artifact collection type.
            self._assign_attrs(attrs, is_link=False)

    @normalize_exceptions
    def _update(self) -> None:
        """Persists artifact changes to the wandb backend."""
        aliases = None
        introspect_query = gql(
            """
            query ProbeServerAddAliasesInput {
               AddAliasesInputInfoType: __type(name: "AddAliasesInput") {
                   name
                   inputFields {
                       name
                   }
                }
            }
            """
        )
        assert self._client is not None
        response = self._client.execute(introspect_query)
        if response.get("AddAliasesInputInfoType"):  # wandb backend version >= 0.13.0
            aliases_to_add = set(self._aliases) - set(self._saved_aliases)
            aliases_to_delete = set(self._saved_aliases) - set(self._aliases)
            if aliases_to_add:
                add_mutation = gql(
                    """
                    mutation addAliases(
                        $artifactID: ID!,
                        $aliases: [ArtifactCollectionAliasInput!]!,
                    ) {
                        addAliases(
                            input: {artifactID: $artifactID, aliases: $aliases}
                        ) {
                            success
                        }
                    }
                    """
                )
                assert self._client is not None
                self._client.execute(
                    add_mutation,
                    variable_values={
                        "artifactID": self.id,
                        "aliases": [
                            {
                                "entityName": self._entity,
                                "projectName": self._project,
                                "artifactCollectionName": self._name.split(":")[0],
                                "alias": alias,
                            }
                            for alias in aliases_to_add
                        ],
                    },
                )
            if aliases_to_delete:
                delete_mutation = gql(
                    """
                    mutation deleteAliases(
                        $artifactID: ID!,
                        $aliases: [ArtifactCollectionAliasInput!]!,
                    ) {
                        deleteAliases(
                            input: {artifactID: $artifactID, aliases: $aliases}
                        ) {
                            success
                        }
                    }
                    """
                )
                assert self._client is not None
                self._client.execute(
                    delete_mutation,
                    variable_values={
                        "artifactID": self.id,
                        "aliases": [
                            {
                                "entityName": self._entity,
                                "projectName": self._project,
                                "artifactCollectionName": self._name.split(":")[0],
                                "alias": alias,
                            }
                            for alias in aliases_to_delete
                        ],
                    },
                )
            self._saved_aliases = copy(self._aliases)
        else:  # wandb backend version < 0.13.0
            aliases = [
                {
                    "artifactCollectionName": self._name.split(":")[0],
                    "alias": alias,
                }
                for alias in self._aliases
            ]

        mutation_template = """
            mutation updateArtifact(
                $artifactID: ID!
                $description: String
                $metadata: JSONString
                _TTL_DURATION_SECONDS_TYPE_
                _TAGS_TO_ADD_TYPE_
                _TAGS_TO_DELETE_TYPE_
                $aliases: [ArtifactAliasInput!]
            ) {
                updateArtifact(
                    input: {
                        artifactID: $artifactID,
                        description: $description,
                        metadata: $metadata,
                        _TTL_DURATION_SECONDS_VALUE_
                        _TAGS_TO_ADD_VALUE_
                        _TAGS_TO_DELETE_VALUE_
                        aliases: $aliases
                    }
                ) {
                    artifact {
                        ...ArtifactFragment
                    }
                }
            }
        """ + _gql_artifact_fragment()

        fields = InternalApi().server_artifact_introspection()
        if "ttlIsInherited" in fields:
            mutation_template = (
                mutation_template.replace(
                    "_TTL_DURATION_SECONDS_TYPE_",
                    "$ttlDurationSeconds: Int64",
                )
                .replace(
                    "_TTL_DURATION_SECONDS_VALUE_",
                    "ttlDurationSeconds: $ttlDurationSeconds",
                )
                .replace(
                    "_TTL_DURATION_SECONDS_FIELDS_",
                    "ttlDurationSeconds ttlIsInherited",
                )
            )
        else:
            if self._ttl_changed:
                termwarn(
                    "Server not compatible with setting Artifact TTLs, please upgrade the server to use Artifact TTL"
                )
            mutation_template = (
                mutation_template.replace("_TTL_DURATION_SECONDS_TYPE_", "")
                .replace("_TTL_DURATION_SECONDS_VALUE_", "")
                .replace("_TTL_DURATION_SECONDS_FIELDS_", "")
            )

        tags_to_add = validate_tags(set(self._tags) - set(self._saved_tags))
        tags_to_delete = validate_tags(set(self._saved_tags) - set(self._tags))
        if "tags" in fields:
            mutation_template = (
                mutation_template.replace(
                    "_TAGS_TO_ADD_TYPE_", "$tagsToAdd: [TagInput!]"
                )
                .replace("_TAGS_TO_DELETE_TYPE_", "$tagsToDelete: [TagInput!]")
                .replace("_TAGS_TO_ADD_VALUE_", "tagsToAdd: $tagsToAdd")
                .replace("_TAGS_TO_DELETE_VALUE_", "tagsToDelete: $tagsToDelete")
            )
        else:
            if tags_to_add or tags_to_delete:
                termwarn(
                    "Server not compatible with Artifact tags. "
                    "To use Artifact tags, please upgrade the server to v0.85 or higher."
                )
            mutation_template = (
                mutation_template.replace("_TAGS_TO_ADD_TYPE_", "")
                .replace("_TAGS_TO_DELETE_TYPE_", "")
                .replace("_TAGS_TO_ADD_VALUE_", "")
                .replace("_TAGS_TO_DELETE_VALUE_", "")
            )

        mutation = gql(mutation_template)
        assert self._client is not None

        ttl_duration_input = self._ttl_duration_seconds_to_gql()
        response = self._client.execute(
            mutation,
            variable_values={
                "artifactID": self.id,
                "description": self.description,
                "metadata": util.json_dumps_safer(self.metadata),
                "ttlDurationSeconds": ttl_duration_input,
                "aliases": aliases,
                "tagsToAdd": [{"tagName": tag_name} for tag_name in tags_to_add],
                "tagsToDelete": [{"tagName": tag_name} for tag_name in tags_to_delete],
            },
        )
        attrs = response["updateArtifact"]["artifact"]
        self._assign_attrs(attrs)

        self._ttl_changed = False  # Reset after updating artifact

    # Adding, removing, getting entries.

    def __getitem__(self, name: str) -> WBValue | None:
        """Get the WBValue object located at the artifact relative `name`.

        Args:
            name: The artifact relative name to get.

        Returns:
            W&B object that can be logged with `wandb.log()` and visualized in the W&B UI.

        Raises:
            ArtifactNotLoggedError: If the artifact isn't logged or the run is offline.
        """
        return self.get(name)

    def __setitem__(self, name: str, item: WBValue) -> ArtifactManifestEntry:
        """Add `item` to the artifact at path `name`.

        Args:
            name: The path within the artifact to add the object.
            item: The object to add.

        Returns:
            The added manifest entry

        Raises:
            ArtifactFinalizedError: You cannot make changes to the current artifact
            version because it is finalized. Log a new artifact version instead.
        """
        return self.add(item, name)

    @contextlib.contextmanager
    @ensure_not_finalized
    def new_file(
        self, name: str, mode: str = "x", encoding: str | None = None
    ) -> Iterator[IO]:
        """Open a new temporary file and add it to the artifact.

        Args:
            name: The name of the new file to add to the artifact.
            mode: The file access mode to use to open the new file.
            encoding: The encoding used to open the new file.

        Returns:
            A new file object that can be written to. Upon closing, the file will be
            automatically added to the artifact.

        Raises:
            ArtifactFinalizedError: You cannot make changes to the current artifact
            version because it is finalized. Log a new artifact version instead.
        """
        overwrite: bool = "x" not in mode

        if self._tmp_dir is None:
            self._tmp_dir = tempfile.TemporaryDirectory()
        path = os.path.join(self._tmp_dir.name, name.lstrip("/"))

        filesystem.mkdir_exists_ok(os.path.dirname(path))
        try:
            with util.fsync_open(path, mode, encoding) as f:
                yield f
        except FileExistsError:
            raise ValueError(f"File with name {name!r} already exists at {path!r}")
        except UnicodeEncodeError as e:
            termerror(
                f"Failed to open the provided file ({type(e).__name__}: {e}). Please "
                f"provide the proper encoding."
            )
            raise e

        self.add_file(
            path, name=name, policy="immutable", skip_cache=True, overwrite=overwrite
        )

    @ensure_not_finalized
    def add_file(
        self,
        local_path: str,
        name: str | None = None,
        is_tmp: bool | None = False,
        skip_cache: bool | None = False,
        policy: Literal["mutable", "immutable"] | None = "mutable",
        overwrite: bool = False,
    ) -> ArtifactManifestEntry:
        """Add a local file to the artifact.

        Args:
            local_path: The path to the file being added.
            name: The path within the artifact to use for the file being added. Defaults
                to the basename of the file.
            is_tmp: If true, then the file is renamed deterministically to avoid
                collisions.
            skip_cache: If `True`, W&B will not copy files to the cache after uploading.
            policy: By default, set to "mutable". If set to "mutable", create a temporary copy of the
                file to prevent corruption during upload. If set to "immutable", disable
                protection and rely on the user not to delete or change the file.
            overwrite: If `True`, overwrite the file if it already exists.

        Returns:
            The added manifest entry.

        Raises:
            ArtifactFinalizedError: You cannot make changes to the current artifact
            version because it is finalized. Log a new artifact version instead.
            ValueError: Policy must be "mutable" or "immutable"
        """
        if not os.path.isfile(local_path):
            raise ValueError(f"Path is not a file: {local_path!r}")

        name = LogicalPath(name or os.path.basename(local_path))
        digest = md5_file_b64(local_path)

        if is_tmp:
            file_path, file_name = os.path.split(name)
            file_name_parts = file_name.split(".")
            file_name_parts[0] = b64_to_hex_id(digest)[:20]
            name = os.path.join(file_path, ".".join(file_name_parts))

        return self._add_local_file(
            name,
            local_path,
            digest=digest,
            skip_cache=skip_cache,
            policy=policy,
            overwrite=overwrite,
        )

    @ensure_not_finalized
    def add_dir(
        self,
        local_path: str,
        name: str | None = None,
        skip_cache: bool | None = False,
        policy: Literal["mutable", "immutable"] | None = "mutable",
    ) -> None:
        """Add a local directory to the artifact.

        Args:
            local_path: The path of the local directory.
            name: The subdirectory name within an artifact. The name you specify appears
                in the W&B App UI nested by artifact's `type`.
                Defaults to the root of the artifact.
            skip_cache: If set to `True`, W&B will not copy/move files to the cache while uploading
            policy: "mutable" | "immutable". By default, "mutable"
                "mutable": Create a temporary copy of the file to prevent corruption during upload.
                "immutable": Disable protection, rely on the user not to delete or change the file.

        Raises:
            ArtifactFinalizedError: You cannot make changes to the current artifact
            version because it is finalized. Log a new artifact version instead.
            ValueError: Policy must be "mutable" or "immutable"
        """
        if not os.path.isdir(local_path):
            raise ValueError("Path is not a directory: {}".format(local_path))

        termlog(
            "Adding directory to artifact ({})... ".format(
                os.path.join(".", os.path.normpath(local_path))
            ),
            newline=False,
        )
        start_time = time.time()

        paths = []
        for dirpath, _, filenames in os.walk(local_path, followlinks=True):
            for fname in filenames:
                physical_path = os.path.join(dirpath, fname)
                logical_path = os.path.relpath(physical_path, start=local_path)
                if name is not None:
                    logical_path = os.path.join(name, logical_path)
                paths.append((logical_path, physical_path))

        def add_manifest_file(log_phy_path: tuple[str, str]) -> None:
            logical_path, physical_path = log_phy_path
            self._add_local_file(
                name=logical_path,
                path=physical_path,
                skip_cache=skip_cache,
                policy=policy,
            )

        num_threads = 8
        pool = multiprocessing.dummy.Pool(num_threads)
        pool.map(add_manifest_file, paths)
        pool.close()
        pool.join()

        termlog("Done. %.1fs" % (time.time() - start_time), prefix=False)

    @ensure_not_finalized
    def add_reference(
        self,
        uri: ArtifactManifestEntry | str,
        name: StrPath | None = None,
        checksum: bool = True,
        max_objects: int | None = None,
    ) -> Sequence[ArtifactManifestEntry]:
        """Add a reference denoted by a URI to the artifact.

        Unlike files or directories that you add to an artifact, references are not
        uploaded to W&B. For more information,
        see [Track external files](https://docs.wandb.ai/guides/artifacts/track-external-files).

        By default, the following schemes are supported:

        - http(s): The size and digest of the file will be inferred by the
          `Content-Length` and the `ETag` response headers returned by the server.
        - s3: The checksum and size are pulled from the object metadata. If bucket
          versioning is enabled, then the version ID is also tracked.
        - gs: The checksum and size are pulled from the object metadata. If bucket
          versioning is enabled, then the version ID is also tracked.
        - https, domain matching `*.blob.core.windows.net` (Azure): The checksum and size
          are be pulled from the blob metadata. If storage account versioning is
          enabled, then the version ID is also tracked.
        - file: The checksum and size are pulled from the file system. This scheme
          is useful if you have an NFS share or other externally mounted volume
          containing files you wish to track but not necessarily upload.

        For any other scheme, the digest is just a hash of the URI and the size is left
        blank.

        Args:
            uri: The URI path of the reference to add. The URI path can be an object
                returned from `Artifact.get_entry` to store a reference to another
                artifact's entry.
            name: The path within the artifact to place the contents of this reference.
            checksum: Whether or not to checksum the resource(s) located at the
                reference URI. Checksumming is strongly recommended as it enables
                automatic integrity validation. Disabling checksumming will speed up
                artifact creation but reference directories will not iterated through so the
                objects in the directory will not be saved to the artifact. We recommend
                setting `checksum=False` when adding reference objects, in which case
                a new version will only be created if the reference URI changes.
            max_objects: The maximum number of objects to consider when adding a
                reference that points to directory or bucket store prefix. By default,
                the maximum number of objects allowed for Amazon S3,
                GCS, Azure, and local files is 10,000,000. Other URI schemas do not have a maximum.

        Returns:
            The added manifest entries.

        Raises:
            ArtifactFinalizedError: You cannot make changes to the current artifact
            version because it is finalized. Log a new artifact version instead.
        """
        if name is not None:
            name = LogicalPath(name)

        # This is a bit of a hack, we want to check if the uri is a of the type
        # ArtifactManifestEntry. If so, then recover the reference URL.
        if isinstance(uri, ArtifactManifestEntry):
            uri_str = uri.ref_url()
        elif isinstance(uri, str):
            uri_str = uri
        url = urlparse(str(uri_str))
        if not url.scheme:
            raise ValueError(
                "References must be URIs. To reference a local file, use file://"
            )

        manifest_entries = self._storage_policy.store_reference(
            self,
            URIStr(uri_str),
            name=name,
            checksum=checksum,
            max_objects=max_objects,
        )
        for entry in manifest_entries:
            self.manifest.add_entry(entry)

        return manifest_entries

    @ensure_not_finalized
    def add(
        self, obj: WBValue, name: StrPath, overwrite: bool = False
    ) -> ArtifactManifestEntry:
        """Add wandb.WBValue `obj` to the artifact.

        Args:
            obj: The object to add. Currently support one of Bokeh, JoinedTable,
                PartitionedTable, Table, Classes, ImageMask, BoundingBoxes2D, Audio,
                Image, Video, Html, Object3D
            name: The path within the artifact to add the object.
            overwrite: If True, overwrite existing objects with the same file path (if applicable).

        Returns:
            The added manifest entry

        Raises:
            ArtifactFinalizedError: You cannot make changes to the current artifact
            version because it is finalized. Log a new artifact version instead.
        """
        name = LogicalPath(name)

        # This is a "hack" to automatically rename tables added to
        # the wandb /media/tables directory to their sha-based name.
        # TODO: figure out a more appropriate convention.
        is_tmp_name = name.startswith("media/tables")

        # Validate that the object is one of the correct wandb.Media types
        # TODO: move this to checking subclass of wandb.Media once all are
        # generally supported
        allowed_types = (
            data_types.Bokeh,
            data_types.JoinedTable,
            data_types.PartitionedTable,
            data_types.Table,
            data_types.Classes,
            data_types.ImageMask,
            data_types.BoundingBoxes2D,
            data_types.Audio,
            data_types.Image,
            data_types.Video,
            data_types.Html,
            data_types.Object3D,
            data_types.Molecule,
            data_types._SavedModel,
        )
        if not isinstance(obj, allowed_types):
            raise ValueError(
                f"Found object of type {obj.__class__}, expected one of: {allowed_types}"
            )

        obj_id = id(obj)
        if obj_id in self._added_objs:
            return self._added_objs[obj_id][1]

        # If the object is coming from another artifact, save it as a reference
        ref_path = obj._get_artifact_entry_ref_url()
        if ref_path is not None:
            return self.add_reference(ref_path, type(obj).with_suffix(name))[0]

        val = obj.to_json(self)
        name = obj.with_suffix(name)
        entry = self.manifest.get_entry_by_path(name)
        if (not overwrite) and (entry is not None):
            return entry

        if is_tmp_name:
            file_path = os.path.join(self._TMP_DIR.name, str(id(self)), name)
            folder_path, _ = os.path.split(file_path)
            os.makedirs(folder_path, exist_ok=True)
            with open(file_path, "w", encoding="utf-8") as tmp_f:
                json.dump(val, tmp_f, sort_keys=True)
        else:
            filemode = "w" if overwrite else "x"
            with self.new_file(name, mode=filemode, encoding="utf-8") as f:
                json.dump(val, f, sort_keys=True)
                file_path = f.name

        # Note, we add the file from our temp directory.
        # It will be added again later on finalize, but succeed since
        # the checksum should match
        entry = self.add_file(file_path, name, is_tmp_name)
        # We store a reference to the obj so that its id doesn't get reused.
        self._added_objs[obj_id] = (obj, entry)
        if obj._artifact_target is None:
            obj._set_artifact_target(self, entry.path)

        if is_tmp_name:
            with contextlib.suppress(FileNotFoundError):
                os.remove(file_path)

        return entry

    def _add_local_file(
        self,
        name: StrPath,
        path: StrPath,
        digest: B64MD5 | None = None,
        skip_cache: bool | None = False,
        policy: Literal["mutable", "immutable"] | None = "mutable",
        overwrite: bool = False,
    ) -> ArtifactManifestEntry:
        policy = policy or "mutable"
        if policy not in ["mutable", "immutable"]:
            raise ValueError(
                f"Invalid policy {policy!r}. Policy may only be `mutable` or `immutable`."
            )
        upload_path = path
        if policy == "mutable":
            with tempfile.NamedTemporaryFile(dir=get_staging_dir(), delete=False) as f:
                staging_path = f.name
                shutil.copyfile(path, staging_path)
                # Set as read-only to prevent changes to the file during upload process
                os.chmod(staging_path, stat.S_IRUSR)
                upload_path = staging_path

        entry = ArtifactManifestEntry(
            path=name,
            digest=digest or md5_file_b64(upload_path),
            size=os.path.getsize(upload_path),
            local_path=upload_path,
            skip_cache=skip_cache,
        )
        self.manifest.add_entry(entry, overwrite=overwrite)
        self._added_local_paths[os.fspath(path)] = entry
        return entry

    @ensure_not_finalized
    def remove(self, item: StrPath | ArtifactManifestEntry) -> None:
        """Remove an item from the artifact.

        Args:
            item: The item to remove. Can be a specific manifest entry or the name of an
                artifact-relative path. If the item matches a directory all items in
                that directory will be removed.

        Raises:
            ArtifactFinalizedError: You cannot make changes to the current artifact
            version because it is finalized. Log a new artifact version instead.
            FileNotFoundError: If the item isn't found in the artifact.
        """
        if isinstance(item, ArtifactManifestEntry):
            self.manifest.remove_entry(item)
            return

        path = str(PurePosixPath(item))
        entry = self.manifest.get_entry_by_path(path)
        if entry:
            self.manifest.remove_entry(entry)
            return

        entries = self.manifest.get_entries_in_directory(path)
        if not entries:
            raise FileNotFoundError(f"No such file or directory: {path}")
        for entry in entries:
            self.manifest.remove_entry(entry)

    def get_path(self, name: StrPath) -> ArtifactManifestEntry:
        """Deprecated. Use `get_entry(name)`."""
        deprecate(
            field_name=Deprecated.artifact__get_path,
            warning_message="Artifact.get_path(name) is deprecated, use Artifact.get_entry(name) instead.",
        )
        return self.get_entry(name)

    @ensure_logged
    def get_entry(self, name: StrPath) -> ArtifactManifestEntry:
        """Get the entry with the given name.

        Args:
            name: The artifact relative name to get

        Returns:
            A `W&B` object.

        Raises:
            ArtifactNotLoggedError: if the artifact isn't logged or the run is offline.
            KeyError: if the artifact doesn't contain an entry with the given name.
        """
        name = LogicalPath(name)
        entry = self.manifest.entries.get(name) or self._get_obj_entry(name)[0]
        if entry is None:
            raise KeyError("Path not contained in artifact: {}".format(name))
        entry._parent_artifact = self
        return entry

    @ensure_logged
    def get(self, name: str) -> WBValue | None:
        """Get the WBValue object located at the artifact relative `name`.

        Args:
            name: The artifact relative name to retrieve.

        Returns:
            W&B object that can be logged with `wandb.log()` and visualized in the W&B UI.

        Raises:
            ArtifactNotLoggedError: if the artifact isn't logged or the run is offline
        """
        entry, wb_class = self._get_obj_entry(name)
        if entry is None or wb_class is None:
            return None

        # If the entry is a reference from another artifact, then get it directly from
        # that artifact.
        referenced_id = entry._referenced_artifact_id()
        if referenced_id:
            assert self._client is not None
            artifact = self._from_id(referenced_id, client=self._client)
            assert artifact is not None
            return artifact.get(util.uri_from_path(entry.ref))

        # Special case for wandb.Table. This is intended to be a short term
        # optimization. Since tables are likely to download many other assets in
        # artifact(s), we eagerly download the artifact using the parallelized
        # `artifact.download`. In the future, we should refactor the deserialization
        # pattern such that this special case is not needed.
        if wb_class == wandb.Table:
            self.download()

        # Get the ArtifactManifestEntry
        item = self.get_entry(entry.path)
        item_path = item.download()

        # Load the object from the JSON blob
        result = None
        json_obj = {}
        with open(item_path) as file:
            json_obj = json.load(file)
        result = wb_class.from_json(json_obj, self)
        result._set_artifact_source(self, name)
        return result

    def get_added_local_path_name(self, local_path: str) -> str | None:
        """Get the artifact relative name of a file added by a local filesystem path.

        Args:
            local_path: The local path to resolve into an artifact relative name.

        Returns:
            The artifact relative name.
        """
        entry = self._added_local_paths.get(local_path, None)
        if entry is None:
            return None
        return entry.path

    def _get_obj_entry(
        self, name: str
    ) -> tuple[ArtifactManifestEntry, Type[WBValue]] | tuple[None, None]:  # noqa: UP006  # `type` shadows `Artifact.type`
        """Return an object entry by name, handling any type suffixes.

        When objects are added with `.add(obj, name)`, the name is typically changed to
        include the suffix of the object type when serializing to JSON. So we need to be
        able to resolve a name, without tasking the user with appending .THING.json.
        This method returns an entry if it exists by a suffixed name.

        Args:
            name: name used when adding
        """
        for wb_class in WBValue.type_mapping().values():
            wandb_file_name = wb_class.with_suffix(name)
            entry = self.manifest.entries.get(wandb_file_name)
            if entry is not None:
                return entry, wb_class
        return None, None

    # Downloading.

    @ensure_logged
    def download(
        self,
        root: StrPath | None = None,
        allow_missing_references: bool = False,
        skip_cache: bool | None = None,
        path_prefix: StrPath | None = None,
    ) -> FilePathStr:
        """Download the contents of the artifact to the specified root directory.

        Existing files located within `root` are not modified. Explicitly delete `root`
        before you call `download` if you want the contents of `root` to exactly match
        the artifact.

        Args:
            root: The directory W&B stores the artifact's files.
            allow_missing_references: If set to `True`, any invalid reference paths
                will be ignored while downloading referenced files.
            skip_cache: If set to `True`, the artifact cache will be skipped when
                downloading and W&B will download each file into the default root or
                specified download directory.
            path_prefix: If specified, only files with a path that starts with the given
                prefix will be downloaded. Uses unix format (forward slashes).

        Returns:
            The path to the downloaded contents.

        Raises:
            ArtifactNotLoggedError: If the artifact is not logged.
        """
        root = FilePathStr(str(root or self._default_root()))
        self._add_download_root(root)

        # TODO: download artifacts using core when implemented
        # if is_require_core():
        #     return self._download_using_core(
        #         root=root,
        #         allow_missing_references=allow_missing_references,
        #         skip_cache=bool(skip_cache),
        #         path_prefix=path_prefix,
        #     )
        return self._download(
            root=root,
            allow_missing_references=allow_missing_references,
            skip_cache=skip_cache,
            path_prefix=path_prefix,
        )

    def _download_using_core(
        self,
        root: str,
        allow_missing_references: bool = False,
        skip_cache: bool = False,
        path_prefix: StrPath | None = None,
    ) -> FilePathStr:
        import pathlib

        from wandb.sdk.backend.backend import Backend

        # TODO: Create a special stream instead of relying on an existing run.
        if wandb.run is None:
            wl = wandb.setup()

            stream_id = generate_id()

            settings = wl.settings.to_proto()
            # TODO: remove this
            tmp_dir = pathlib.Path(tempfile.mkdtemp())

            settings.sync_dir.value = str(tmp_dir)
            settings.sync_file.value = str(tmp_dir / f"{stream_id}.wandb")
            settings.files_dir.value = str(tmp_dir / "files")
            settings.run_id.value = stream_id

            service = wl.ensure_service()
            service.inform_init(settings=settings, run_id=stream_id)

            backend = Backend(settings=wl.settings, service=service)
            backend.ensure_launched()

            assert backend.interface
            backend.interface._stream_id = stream_id  # type: ignore
        else:
            assert wandb.run._backend
            backend = wandb.run._backend

        assert backend.interface
        handle = backend.interface.deliver_download_artifact(
            self.id,  # type: ignore
            root,
            allow_missing_references,
            skip_cache,
            path_prefix,  # type: ignore
        )
        # TODO: Start the download process in the user process too, to handle reference downloads
        self._download(
            root=root,
            allow_missing_references=allow_missing_references,
            skip_cache=skip_cache,
            path_prefix=path_prefix,
        )
        result = handle.wait_or(timeout=None)

        response = result.response.download_artifact_response
        if response.error_message:
            raise ValueError(f"Error downloading artifact: {response.error_message}")

        return FilePathStr(root)

    def _download(
        self,
        root: str,
        allow_missing_references: bool = False,
        skip_cache: bool | None = None,
        path_prefix: StrPath | None = None,
    ) -> FilePathStr:
        nfiles = len(self.manifest.entries)
        size = sum(e.size or 0 for e in self.manifest.entries.values())
        log = False
        if nfiles > 5000 or size > 50 * 1024 * 1024:
            log = True
            termlog(
                "Downloading large artifact {}, {:.2f}MB. {} files... ".format(
                    self.name, size / (1024 * 1024), nfiles
                ),
            )
            start_time = datetime.now()
        download_logger = ArtifactDownloadLogger(nfiles=nfiles)

        def _download_entry(
            entry: ArtifactManifestEntry,
            api_key: str | None,
            cookies: dict | None,
            headers: dict | None,
        ) -> None:
            _thread_local_api_settings.api_key = api_key
            _thread_local_api_settings.cookies = cookies
            _thread_local_api_settings.headers = headers

            try:
                entry.download(root, skip_cache=skip_cache)
            except FileNotFoundError as e:
                if allow_missing_references:
                    wandb.termwarn(str(e))
                    return
                raise
            except _GCSIsADirectoryError as e:
                logger.debug(str(e))
                return
            download_logger.notify_downloaded()

        download_entry = partial(
            _download_entry,
            api_key=_thread_local_api_settings.api_key,
            cookies=_thread_local_api_settings.cookies,
            headers=_thread_local_api_settings.headers,
        )

        with concurrent.futures.ThreadPoolExecutor(64) as executor:
            active_futures = set()
            has_next_page = True
            cursor = None
            while has_next_page:
                fetch_url_batch_size = env.get_artifact_fetch_file_url_batch_size()
                attrs = self._fetch_file_urls(cursor, fetch_url_batch_size)
                has_next_page = attrs["pageInfo"]["hasNextPage"]
                cursor = attrs["pageInfo"]["endCursor"]
                for edge in attrs["edges"]:
                    entry = self.get_entry(edge["node"]["name"])
                    # TODO: uncomment once artifact downloads are supported in core
                    # if require_core and entry.ref is None:
                    #     # Handled by core
                    #     continue
                    entry._download_url = edge["node"]["directUrl"]
                    if (not path_prefix) or entry.path.startswith(str(path_prefix)):
                        active_futures.add(executor.submit(download_entry, entry))
                # Wait for download threads to catch up.
                max_backlog = fetch_url_batch_size
                if len(active_futures) > max_backlog:
                    for future in concurrent.futures.as_completed(active_futures):
                        future.result()  # check for errors
                        active_futures.remove(future)
                        if len(active_futures) <= max_backlog:
                            break
            # Check for errors.
            for future in concurrent.futures.as_completed(active_futures):
                future.result()

        if log:
            now = datetime.now()
            delta = abs((now - start_time).total_seconds())
            hours = int(delta // 3600)
            minutes = int((delta - hours * 3600) // 60)
            seconds = delta - hours * 3600 - minutes * 60
            termlog(
                f"Done. {hours}:{minutes}:{seconds:.1f}",
                prefix=False,
            )
        return FilePathStr(root)

    @retry.retriable(
        retry_timedelta=timedelta(minutes=3),
        retryable_exceptions=(requests.RequestException),
    )
    def _fetch_file_urls(self, cursor: str | None, per_page: int | None = 5000) -> Any:
        if InternalApi()._check_server_feature_with_fallback(
            pb.ServerFeature.ARTIFACT_COLLECTION_MEMBERSHIP_FILES  # type: ignore
        ):
            query = gql(
                """
                query ArtifactCollectionMembershipFileURLs($entityName: String!, $projectName: String!, \
                        $artifactName: String!, $artifactVersionIndex: String!, $cursor: String, $perPage: Int) {
                    project(name: $projectName, entityName: $entityName) {
                        artifactCollection(name: $artifactName) {
                            artifactMembership(aliasName: $artifactVersionIndex) {
                                files(after: $cursor, first: $perPage) {
                                    pageInfo {
                                        hasNextPage
                                        endCursor
                                    }
                                    edges {
                                        node {
                                            name
                                            directUrl
                                        }
                                    }
                                }
                            }
                        }
                    }
                }
                """
            )
            assert self._client is not None
            response = self._client.execute(
                query,
                variable_values={
                    "entityName": self.entity,
                    "projectName": self.project,
                    "artifactName": self.name.split(":")[0],
                    "artifactVersionIndex": self.version,
                    "cursor": cursor,
                    "perPage": per_page,
                },
                timeout=60,
            )
            return response["project"]["artifactCollection"]["artifactMembership"][
                "files"
            ]
        else:
            query = gql(
                """
                query ArtifactFileURLs($id: ID!, $cursor: String, $perPage: Int) {
                    artifact(id: $id) {
                        files(after: $cursor, first: $perPage) {
                            pageInfo {
                                hasNextPage
                                endCursor
                            }
                            edges {
                                node {
                                    name
                                    directUrl
                                }
                            }
                        }
                    }
                }
                """
            )
            assert self._client is not None
            response = self._client.execute(
                query,
                variable_values={"id": self.id, "cursor": cursor, "perPage": per_page},
                timeout=60,
            )
            return response["artifact"]["files"]

    @ensure_logged
    def checkout(self, root: str | None = None) -> str:
        """Replace the specified root directory with the contents of the artifact.

        WARNING: This will delete all files in `root` that are not included in the
        artifact.

        Args:
            root: The directory to replace with this artifact's files.

        Returns:
           The path of the checked out contents.

        Raises:
            ArtifactNotLoggedError: If the artifact is not logged.
        """
        root = root or self._default_root(include_version=False)

        for dirpath, _, files in os.walk(root):
            for file in files:
                full_path = os.path.join(dirpath, file)
                artifact_path = os.path.relpath(full_path, start=root)
                try:
                    self.get_entry(artifact_path)
                except KeyError:
                    # File is not part of the artifact, remove it.
                    os.remove(full_path)

        return self.download(root=root)

    @ensure_logged
    def verify(self, root: str | None = None) -> None:
        """Verify that the contents of an artifact match the manifest.

        All files in the directory are checksummed and the checksums are then
        cross-referenced against the artifact's manifest. References are not verified.

        Args:
            root: The directory to verify. If None artifact will be downloaded to
                './artifacts/self.name/'

        Raises:
            ArtifactNotLoggedError: If the artifact is not logged.
            ValueError: If the verification fails.
        """
        root = root or self._default_root()

        for dirpath, _, files in os.walk(root):
            for file in files:
                full_path = os.path.join(dirpath, file)
                artifact_path = os.path.relpath(full_path, start=root)
                try:
                    self.get_entry(artifact_path)
                except KeyError:
                    raise ValueError(
                        "Found file {} which is not a member of artifact {}".format(
                            full_path, self.name
                        )
                    )

        ref_count = 0
        for entry in self.manifest.entries.values():
            if entry.ref is None:
                if md5_file_b64(os.path.join(root, entry.path)) != entry.digest:
                    raise ValueError("Digest mismatch for file: {}".format(entry.path))
            else:
                ref_count += 1
        if ref_count > 0:
            termwarn(f"skipped verification of {ref_count} refs")

    @ensure_logged
    def file(self, root: str | None = None) -> StrPath:
        """Download a single file artifact to the directory you specify with `root`.

        Args:
            root: The root directory to store the file. Defaults to
                './artifacts/self.name/'.

        Returns:
            The full path of the downloaded file.

        Raises:
            ArtifactNotLoggedError: If the artifact is not logged.
            ValueError: If the artifact contains more than one file.
        """
        if root is None:
            root = os.path.join(".", "artifacts", self.name)

        if len(self.manifest.entries) > 1:
            raise ValueError(
                "This artifact contains more than one file, call `.download()` to get "
                'all files or call .get_entry("filename").download()'
            )

        return self.get_entry(list(self.manifest.entries)[0]).download(root)

    @ensure_logged
    def files(
        self, names: list[str] | None = None, per_page: int = 50
    ) -> ArtifactFiles:
        """Iterate over all files stored in this artifact.

        Args:
            names: The filename paths relative to the root of the artifact you wish to
                list.
            per_page: The number of files to return per request.

        Returns:
            An iterator containing `File` objects.

        Raises:
            ArtifactNotLoggedError: If the artifact is not logged.
        """
        return ArtifactFiles(self._client, self, names, per_page)

    def _default_root(self, include_version: bool = True) -> FilePathStr:
        name = self.source_name if include_version else self.source_name.split(":")[0]
        root = os.path.join(env.get_artifact_dir(), name)
        # In case we're on a system where the artifact dir has a name corresponding to
        # an unexpected filesystem, we'll check for alternate roots. If one exists we'll
        # use that, otherwise we'll fall back to the system-preferred path.
        path = filesystem.check_exists(root) or filesystem.system_preferred_path(root)
        return FilePathStr(str(path))

    def _add_download_root(self, dir_path: str) -> None:
        self._download_roots.add(os.path.abspath(dir_path))

    def _local_path_to_name(self, file_path: str) -> str | None:
        """Convert a local file path to a path entry in the artifact."""
        abs_file_path = os.path.abspath(file_path)
        abs_file_parts = abs_file_path.split(os.sep)
        for i in range(len(abs_file_parts) + 1):
            if os.path.join(os.sep, *abs_file_parts[:i]) in self._download_roots:
                return os.path.join(*abs_file_parts[i:])
        return None

    # Others.

    @ensure_logged
    def delete(self, delete_aliases: bool = False) -> None:
        """Delete an artifact and its files.

        If called on a linked artifact (i.e. a member of a portfolio collection): only the link is deleted, and the
        source artifact is unaffected.

        Note: Use `artifact.unlink()` to unlink a link artifact from the source artifact instead of calling `artifact.delete()`.

        Args:
            delete_aliases: If set to `True`, deletes all aliases associated with the artifact.
                Otherwise, this raises an exception if the artifact has existing
                aliases.
                This parameter is ignored if the artifact is linked (i.e. a member of a portfolio collection).

        Raises:
            ArtifactNotLoggedError: If the artifact is not logged.
        """
<<<<<<< HEAD
        if not self.is_link:
            self._delete(delete_aliases)
        else:
=======
        if self.is_link:
            wandb.termwarn(
                "Deleting a link artifact will only unlink the artifact from the source artifact and not delete the source artifact and the data of the source artifact."
            )
>>>>>>> c2653955
            self._unlink()
        else:
            self._delete(delete_aliases)

    @normalize_exceptions
    def _delete(self, delete_aliases: bool = False) -> None:
        mutation = gql(
            """
            mutation DeleteArtifact($artifactID: ID!, $deleteAliases: Boolean) {
                deleteArtifact(input: {
                    artifactID: $artifactID
                    deleteAliases: $deleteAliases
                }) {
                    artifact {
                        id
                    }
                }
            }
            """
        )
        assert self._client is not None
        self._client.execute(
            mutation,
            variable_values={
                "artifactID": self.id,
                "deleteAliases": delete_aliases,
            },
        )

    @normalize_exceptions
    def link(
        self, target_path: str, aliases: list[str] | None = None
    ) -> Artifact | None:
        """Link this artifact to a portfolio (a promoted collection of artifacts).

        Args:
            target_path: The path to the portfolio inside a project.
                The target path must adhere to one of the following
                schemas `{portfolio}`, `{project}/{portfolio}` or
                `{entity}/{project}/{portfolio}`.
                To link the artifact to the Model Registry, rather than to a generic
                portfolio inside a project, set `target_path` to the following
                schema `{"model-registry"}/{Registered Model Name}` or
                `{entity}/{"model-registry"}/{Registered Model Name}`.
            aliases: A list of strings that uniquely identifies the artifact inside the
                specified portfolio.

        Raises:
            ArtifactNotLoggedError: If the artifact is not logged.

        Returns:
            The linked artifact if linking was successful, otherwise None.
        """
        if self.is_link:
            wandb.termwarn(
                "Linking to a link artifact will result in directly linking to the source artifact of that link artifact."
            )

        singleton = wandb_setup._setup(start_service=False)

        if run := singleton.most_recent_active_run:
            # TODO: Deprecate and encourage explicit link_artifact().
            return run.link_artifact(self, target_path, aliases)

        else:
            with wandb.init(
                entity=self._source_entity,
                project=self._source_project,
                job_type="auto",
                settings=wandb.Settings(silent="true"),
            ) as run:
                return run.link_artifact(self, target_path, aliases)

    @ensure_logged
    def unlink(self) -> None:
        """Unlink this artifact if it is currently a member of a portfolio (a promoted collection of artifacts).

        Raises:
            ArtifactNotLoggedError: If the artifact is not logged.
            ValueError: If the artifact is not linked, i.e. it is not a member of a portfolio collection.
        """
        # Fail early if this isn't a linked artifact to begin with
        if not self.is_link:
            raise ValueError(
                f"Artifact {self.qualified_name!r} is not a linked artifact and cannot be unlinked.  "
                f"To delete it, use {self.delete.__qualname__!r} instead."
            )

        self._unlink()

    @normalize_exceptions
    def _unlink(self) -> None:
        mutation = gql(
            """
            mutation UnlinkArtifact($artifactID: ID!, $artifactPortfolioID: ID!) {
                unlinkArtifact(
                    input: { artifactID: $artifactID, artifactPortfolioID: $artifactPortfolioID }
                ) {
                    artifactID
                    success
                    clientMutationId
                }
            }
            """
        )
        assert self._client is not None
        self._client.execute(
            mutation,
            variable_values={
                "artifactID": self.id,
                "artifactPortfolioID": self.collection.id,
            },
        )

    @ensure_logged
    def used_by(self) -> list[Run]:
        """Get a list of the runs that have used this artifact and its linked artifacts.

        Returns:
            A list of `Run` objects.

        Raises:
            ArtifactNotLoggedError: If the artifact is not logged.
        """
        query = gql(
            """
            query ArtifactUsedBy(
                $id: ID!,
            ) {
                artifact(id: $id) {
                    usedBy {
                        edges {
                            node {
                                name
                                project {
                                    name
                                    entityName
                                }
                            }
                        }
                    }
                }
            }
            """
        )
        assert self._client is not None
        response = self._client.execute(
            query,
            variable_values={"id": self.id},
        )
        return [
            Run(
                self._client,
                edge["node"]["project"]["entityName"],
                edge["node"]["project"]["name"],
                edge["node"]["name"],
            )
            for edge in response.get("artifact", {}).get("usedBy", {}).get("edges", [])
        ]

    @ensure_logged
    def logged_by(self) -> Run | None:
        """Get the W&B run that originally logged the artifact.

        Returns:
            The name of the W&B run that originally logged the artifact.

        Raises:
            ArtifactNotLoggedError: If the artifact is not logged.
        """
        query = gql(
            """
            query ArtifactCreatedBy(
                $id: ID!
            ) {
                artifact(id: $id) {
                    createdBy {
                        ... on Run {
                            name
                            project {
                                name
                                entityName
                            }
                        }
                    }
                }
            }
        """
        )
        assert self._client is not None
        response = self._client.execute(
            query,
            variable_values={"id": self.id},
        )
        creator = response.get("artifact", {}).get("createdBy", {})
        if creator.get("name") is None:
            return None
        return Run(
            self._client,
            creator["project"]["entityName"],
            creator["project"]["name"],
            creator["name"],
        )

    @ensure_logged
    def json_encode(self) -> dict[str, Any]:
        """Returns the artifact encoded to the JSON format.

        Returns:
            A `dict` with `string` keys representing attributes of the artifact.
        """
        return util.artifact_to_json(self)

    @staticmethod
    def _expected_type(
        entity_name: str, project_name: str, name: str, client: RetryingClient
    ) -> str | None:
        """Returns the expected type for a given artifact name and project."""
        query = gql(
            """
            query ArtifactType(
                $entityName: String,
                $projectName: String,
                $name: String!
            ) {
                project(name: $projectName, entityName: $entityName) {
                    artifact(name: $name) {
                        artifactType {
                            name
                        }
                    }
                }
            }
            """
        )
        if ":" not in name:
            name += ":latest"
        response = client.execute(
            query,
            variable_values={
                "entityName": entity_name,
                "projectName": project_name,
                "name": name,
            },
        )
        return (
            ((response.get("project") or {}).get("artifact") or {}).get("artifactType")
            or {}
        ).get("name")

    @staticmethod
    def _normalize_metadata(metadata: dict[str, Any] | None) -> dict[str, Any]:
        if metadata is None:
            return {}
        if not isinstance(metadata, dict):
            raise TypeError(f"metadata must be dict, not {type(metadata)}")
        return cast(
            Dict[str, Any], json.loads(json.dumps(util.json_friendly_val(metadata)))
        )

    def _load_manifest(self, url: str) -> ArtifactManifest:
        with requests.get(url) as response:
            response.raise_for_status()
            return ArtifactManifest.from_manifest_json(response.json())

    def _ttl_duration_seconds_to_gql(self) -> int | None:
        # Set artifact ttl value to ttl_duration_seconds if the user set a value
        # otherwise use ttl_status to indicate the backend INHERIT(-1) or DISABLED(-2) when the TTL is None
        # When ttl_change = None its a no op since nothing changed
        INHERIT = -1  # noqa: N806
        DISABLED = -2  # noqa: N806

        if not self._ttl_changed:
            return None
        if self._ttl_is_inherited:
            return INHERIT
        return self._ttl_duration_seconds or DISABLED


def _ttl_duration_seconds_from_gql(gql_ttl_duration_seconds: int | None) -> int | None:
    # If gql_ttl_duration_seconds is not positive, its indicating that TTL is DISABLED(-2)
    # gql_ttl_duration_seconds only returns None if the server is not compatible with setting Artifact TTLs
    if gql_ttl_duration_seconds and gql_ttl_duration_seconds > 0:
        return gql_ttl_duration_seconds
    return None


class _ArtifactVersionType(WBType):
    name = "artifactVersion"
    types = [Artifact]


TypeRegistry.add(_ArtifactVersionType)<|MERGE_RESOLUTION|>--- conflicted
+++ resolved
@@ -590,15 +590,11 @@
 
     @property
     def is_link(self) -> bool:
-<<<<<<< HEAD
-        """Whether the artifact is a link to a source artifact."""
-=======
         """Boolean flag indicating if the artifact is a link artifact.
 
         True: The artifact is a link artifact to a source artifact.
         False: The artifact is a source artifact.
         """
->>>>>>> c2653955
         return self._is_link
 
     @property
@@ -2274,16 +2270,10 @@
         Raises:
             ArtifactNotLoggedError: If the artifact is not logged.
         """
-<<<<<<< HEAD
-        if not self.is_link:
-            self._delete(delete_aliases)
-        else:
-=======
         if self.is_link:
             wandb.termwarn(
                 "Deleting a link artifact will only unlink the artifact from the source artifact and not delete the source artifact and the data of the source artifact."
             )
->>>>>>> c2653955
             self._unlink()
         else:
             self._delete(delete_aliases)
