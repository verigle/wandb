from dataclasses import fields
from typing import Any, Iterable, Sequence, Tuple

from wandb.proto import wandb_settings_pb2
from wandb.sdk.wandb_settings import SettingsData


<<<<<<< HEAD
class SettingsStatic:
    # TODO(jhr): figure out how to share type defs with sdk/wandb_settings.py
    _offline: Optional[bool]
    _sync: bool
    _disable_setproctitle: bool
    _disable_stats: Optional[bool]
    _disable_meta: Optional[bool]
    _flow_control: bool
    _start_time: float
    _start_datetime: str
    _stats_pid: int
    _stats_sample_rate_seconds: float
    _stats_samples_to_average: int
    _file_stream_timeout_seconds: float
    _stats_join_assets: bool
    _stats_neuron_monitor_config_path: Optional[str]
    _stats_open_metrics_endpoints: Mapping[str, str]
    _stats_open_metrics_filters: Union[
        Sequence[str], Mapping[str, Mapping[str, str]], None
    ]
    files_dir: str
    program_relpath: Optional[str]
    log_internal: str
    _internal_check_process: bool
    is_local: Optional[bool]
    _colab: Optional[bool]
    _jupyter: Optional[bool]
    notebook_name: Optional[str]
    _jupyter_path: Optional[str]
    _jupyter_name: Optional[str]
    _jupyter_root: Optional[str]
    _network_buffer: Optional[int]
    _disable_service: Optional[bool]
    _live_policy_rate_limit: Optional[int]
    resume: Optional[str]
    program: Optional[str]
    silent: Optional[bool]
    email: Optional[str]
    git_commit: Optional[str]
    git_remote: Optional[str]
    git_remote_url: Optional[str]
    git_root: Optional[str]
    docker: Optional[str]
    _cuda: Optional[str]
    _args: Optional[Sequence[str]]
    _os: Optional[str]
    _python: Optional[str]
    disable_git: Optional[bool]
    _save_requirements: Optional[bool]
    save_code: Optional[bool]
    disable_code: Optional[bool]
    anonymous: Optional[str]
    host: Optional[str]
    username: Optional[str]
    _executable: str
    run_url: Optional[str]
    run_name: Optional[str]
    sync_file: str
    _flow_control_disabled: bool
    _flow_control_custom: bool
    disable_job_creation: bool
    _async_upload_concurrency_limit: Optional[int]
    _extra_http_headers: Optional[Mapping[str, str]]
    job_name: Optional[str]
    job_source: Optional[str]
=======
class SettingsStatic(SettingsData):
    """A readonly object that wraps a protobuf Settings message.
>>>>>>> e09dd28d

    Implements the mapping protocol, so you can access settings as
    attributes or items.
    """

    def __init__(self, proto: wandb_settings_pb2.Settings) -> None:
        self._from_proto(proto)
        object.__setattr__(self, "_proto", proto)

    def _from_proto(self, proto: wandb_settings_pb2.Settings) -> None:
        for field in fields(SettingsData):
            key = field.name
            value: Any = None
            if key == "_stats_open_metrics_filters":
                # todo: it's an underscored field, refactor into
                #  something more elegant?
                # I'm really about this. It's ugly, but it works.
                # Do not try to repeat this at home.
                value_type = getattr(proto, key).WhichOneof("value")
                if value_type == "sequence":
                    value = list(getattr(proto, key).sequence.value)
                elif value_type == "mapping":
                    unpacked_mapping = {}
                    for outer_key, outer_value in getattr(
                        proto, key
                    ).mapping.value.items():
                        unpacked_inner = {}
                        for inner_key, inner_value in outer_value.value.items():
                            unpacked_inner[inner_key] = inner_value
                        unpacked_mapping[outer_key] = unpacked_inner
                    value = unpacked_mapping
            else:
                if proto.HasField(key):  # type: ignore [arg-type]
                    value = getattr(proto, key).value
                    if field.type == Sequence[str]:
                        value = list(value)
                    elif field.type == Tuple[str]:
                        value = tuple(value)
                else:
                    value = None
            object.__setattr__(self, key, value)

    def __setattr__(self, name: str, value: object) -> None:
        raise AttributeError("Error: SettingsStatic is a readonly object")

    def __setitem__(self, key: str, val: object) -> None:
        raise AttributeError("Error: SettingsStatic is a readonly object")

    def keys(self) -> "Iterable[str]":
        return self.__dict__.keys()

    def __getitem__(self, key: str) -> Any:
        return self.__dict__[key]

    def __getattr__(self, name: str) -> Any:
        try:
            return self.__dict__[name]
        except KeyError:
            raise AttributeError(f"SettingsStatic has no attribute {name}")

    def __str__(self) -> str:
        return str(self.__dict__)

    def __contains__(self, key: str) -> bool:
        return key in self.__dict__<|MERGE_RESOLUTION|>--- conflicted
+++ resolved
@@ -5,76 +5,8 @@
 from wandb.sdk.wandb_settings import SettingsData
 
 
-<<<<<<< HEAD
-class SettingsStatic:
-    # TODO(jhr): figure out how to share type defs with sdk/wandb_settings.py
-    _offline: Optional[bool]
-    _sync: bool
-    _disable_setproctitle: bool
-    _disable_stats: Optional[bool]
-    _disable_meta: Optional[bool]
-    _flow_control: bool
-    _start_time: float
-    _start_datetime: str
-    _stats_pid: int
-    _stats_sample_rate_seconds: float
-    _stats_samples_to_average: int
-    _file_stream_timeout_seconds: float
-    _stats_join_assets: bool
-    _stats_neuron_monitor_config_path: Optional[str]
-    _stats_open_metrics_endpoints: Mapping[str, str]
-    _stats_open_metrics_filters: Union[
-        Sequence[str], Mapping[str, Mapping[str, str]], None
-    ]
-    files_dir: str
-    program_relpath: Optional[str]
-    log_internal: str
-    _internal_check_process: bool
-    is_local: Optional[bool]
-    _colab: Optional[bool]
-    _jupyter: Optional[bool]
-    notebook_name: Optional[str]
-    _jupyter_path: Optional[str]
-    _jupyter_name: Optional[str]
-    _jupyter_root: Optional[str]
-    _network_buffer: Optional[int]
-    _disable_service: Optional[bool]
-    _live_policy_rate_limit: Optional[int]
-    resume: Optional[str]
-    program: Optional[str]
-    silent: Optional[bool]
-    email: Optional[str]
-    git_commit: Optional[str]
-    git_remote: Optional[str]
-    git_remote_url: Optional[str]
-    git_root: Optional[str]
-    docker: Optional[str]
-    _cuda: Optional[str]
-    _args: Optional[Sequence[str]]
-    _os: Optional[str]
-    _python: Optional[str]
-    disable_git: Optional[bool]
-    _save_requirements: Optional[bool]
-    save_code: Optional[bool]
-    disable_code: Optional[bool]
-    anonymous: Optional[str]
-    host: Optional[str]
-    username: Optional[str]
-    _executable: str
-    run_url: Optional[str]
-    run_name: Optional[str]
-    sync_file: str
-    _flow_control_disabled: bool
-    _flow_control_custom: bool
-    disable_job_creation: bool
-    _async_upload_concurrency_limit: Optional[int]
-    _extra_http_headers: Optional[Mapping[str, str]]
-    job_name: Optional[str]
-    job_source: Optional[str]
-=======
 class SettingsStatic(SettingsData):
     """A readonly object that wraps a protobuf Settings message.
->>>>>>> e09dd28d
 
     Implements the mapping protocol, so you can access settings as
     attributes or items.
