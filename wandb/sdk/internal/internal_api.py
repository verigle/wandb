--- conflicted
+++ resolved
@@ -1,7 +1,3 @@
-<<<<<<< HEAD
-import typing
-from abc import ABC
-=======
 import ast
 import base64
 import datetime
@@ -12,7 +8,6 @@
 import socket
 import sys
 from copy import deepcopy
->>>>>>> 202de650
 from typing import (
     IO,
     TYPE_CHECKING,
@@ -29,27 +24,6 @@
     Tuple,
     Union,
 )
-<<<<<<< HEAD
-from wandb_gql import Client, gql  # type: ignore
-from wandb_gql.client import RetryError  # type: ignore
-from wandb_gql.transport.requests import RequestsHTTPTransport  # type: ignore
-
-import ast
-import base64
-from copy import deepcopy
-import threading
-import datetime
-from io import BytesIO
-import json
-import os
-from pkg_resources import parse_version
-import re
-import requests
-import logging
-import socket
-import sys
-=======
->>>>>>> 202de650
 
 import click
 import requests
@@ -59,19 +33,12 @@
 from wandb_gql.transport.requests import RequestsHTTPTransport  # type: ignore
 
 import wandb
-<<<<<<< HEAD
-from wandb import __version__
-from wandb import env
-from wandb.old.settings import Settings
-from wandb import util
-from .thread_local_settings import _thread_local_api_settings
-=======
 from wandb import __version__, env, util
->>>>>>> 202de650
 from wandb.apis.normalize import normalize_exceptions
 from wandb.errors import CommError, UsageError
 from wandb.integration.sagemaker import parse_sm_secrets
 from wandb.old.settings import Settings
+from wandb.sdk.internal.thread_local_settings import _thread_local_api_settings
 
 from ..lib import retry
 from ..lib.filenames import DIFF_FNAME, METADATA_FNAME
@@ -1854,16 +1821,12 @@
         Returns:
             A tuple of the content length and the streaming response
         """
-<<<<<<< HEAD
         response = requests.get(
             url,
             cookies=_thread_local_api_settings.cookies or {},
             headers=_thread_local_api_settings.headers or {},
             stream=True,
         )
-=======
-        response = requests.get(url, auth=("user", self.api_key), stream=True)  # type: ignore
->>>>>>> 202de650
         response.raise_for_status()
         return int(response.headers.get("content-length", 0)), response
 
