syntax = "proto3";

package wandb_internal;

import "google/protobuf/empty.proto";
import "google/protobuf/timestamp.proto";
import "wandb/proto/wandb_base.proto";
import "wandb/proto/wandb_telemetry.proto";

option go_package = "core/pkg/service_go_proto";

/*
 * Record: Persistent on disk data (BE CAREFUL)
 * Result: responses from Record requests
 *
 * Request: Communication requests between processes
 * Response: Responses from Request messages
 */

/************************
 * Records and Results
 ************************/

/*
 * Record: joined record for message passing and persistence
 */
message Record {
  int64 num = 1;
  oneof record_type {
    // Low numbers for more frequent data
    HistoryRecord history = 2;
    SummaryRecord summary = 3;
    OutputRecord output = 4;
    ConfigRecord config = 5;
    FilesRecord files = 6;
    StatsRecord stats = 7;
    ArtifactRecord artifact = 8;
    TBRecord tbrecord = 9;
    AlertRecord alert = 10;
    TelemetryRecord telemetry = 11;
    MetricRecord metric = 12;
    OutputRawRecord output_raw = 13;
    // Higher numbers for less frequent data
    RunRecord run = 17;
    RunExitRecord exit = 18;
    FinalRecord final = 20;
    HeaderRecord header = 21;
    FooterRecord footer = 22;
    RunPreemptingRecord preempting = 23;
    // Removed but kept to avoid panics in `wandb sync`.
    google.protobuf.Empty noop_link_artifact = 24;
    UseArtifactRecord use_artifact = 25;

    // request field does not belong here longterm
    Request request = 100;
  }
  Control control = 16;
  string uuid = 19;
  _RecordInfo _info = 200;
}

message Control {
  bool req_resp = 1;         // record is expecting a result
  bool local = 2;            // should not be persisted or synchronized
  string relay_id = 3;       // used by service transport to identify correct stream
  string mailbox_slot = 4;   // mailbox slot
  bool always_send = 5;      // message to sender
  bool flow_control = 6;     // message should be passed to flow control
  int64 end_offset = 7;      // end of message offset of this written message
  string connection_id = 8;  // connection id
}

/*
 * Result: all results
 */
message Result {
  oneof result_type {
    RunUpdateResult run_result = 17;
    RunExitResult exit_result = 18;
    HistoryResult log_result = 20;
    SummaryResult summary_result = 21;
    OutputResult output_result = 22;
    ConfigResult config_result = 23;
    /* response field does not belong here longterm */
    Response response = 100;
  }
  Control control = 16;
  string uuid = 24;
  _ResultInfo _info = 200;
}

/*
 * FinalRecord
 */
message FinalRecord {
  _RecordInfo _info = 200;
}

/*
 * Version definition
 */
message VersionInfo {
  // The version of the SDK backend that produced the data
  string producer = 1;
  // Minimum version of the wandb server that can read the data
  string min_consumer = 2;
  _RecordInfo _info = 200;
}

/*
 * HeaderRecord
 */
message HeaderRecord {
  VersionInfo version_info = 1;
  _RecordInfo _info = 200;
}

/*
 * FooterRecord
 */
message FooterRecord {
  _RecordInfo _info = 200;
}

/*
 * RunRecord: wandb/sdk/wandb_run/Run
 */
message RunRecord {
  string run_id = 1;
  string entity = 2;
  string project = 3;
  ConfigRecord config = 4;
  SummaryRecord summary = 5;
  string run_group = 6;
  string job_type = 7;
  string display_name = 8;
  string notes = 9;
  repeated string tags = 10;
  SettingsRecord settings = 11;
  string sweep_id = 12;
  string host = 13;
  int64 starting_step = 14;

  string storage_id = 16;
  google.protobuf.Timestamp start_time = 17;
  bool resumed = 18;
  TelemetryRecord telemetry = 19;
  int32 runtime = 20;
  GitRepoRecord git = 21;
  bool forked = 22;
  _RecordInfo _info = 200;
}

message GitRepoRecord {
  string remote_url = 1 [json_name = "remote"];
  string commit = 2;
}

message RunUpdateResult {
  RunRecord run = 1;
  ErrorInfo error = 2;
}

message ErrorInfo {
  enum ErrorCode {
    UNKNOWN = 0;
    COMMUNICATION = 1;
    AUTHENTICATION = 2;
    USAGE = 3;
    UNSUPPORTED = 4;
  }
  string message = 1;
  ErrorCode code = 2;
}

/*
 * RunExitRecord: exit status of process
 */
message RunExitRecord {
  int32 exit_code = 1;
  int32 runtime = 2;
  _RecordInfo _info = 200;
}

message RunExitResult {}

/*
 * RunPreemptingRecord: run being preempted
 */
message RunPreemptingRecord {
  _RecordInfo _info = 200;
}

message RunPreemptingResult {}

/*
 * SettingsRecord: wandb/sdk/wandb_settings/Settings
 */
message SettingsRecord {
  repeated SettingsItem item = 1;
  _RecordInfo _info = 200;
}

message SettingsItem {
  string key = 1;
  string value_json = 16;
}

/*
 * HistoryRecord: wandb/sdk/wandb_history/History
 */
message HistoryStep {
  int64 num = 1;
}

message HistoryRecord {
  repeated HistoryItem item = 1;
  HistoryStep step = 2;
  _RecordInfo _info = 200;
}

/*
 * HistoryItem:
 *
 * key and nested_key are mutually exclusive. Only one of them should be set.
 * key is supposedly more performant than nested_key, so nested_key should be
 * only used for nested keys.
 */
message HistoryItem {
  string key = 1;
  repeated string nested_key = 2;
  string value_json = 16;
}

message HistoryResult {}

/*
 * OutputRecord: console output
 */
message OutputRecord {
  enum OutputType {
    STDERR = 0;
    STDOUT = 1;
  }
  OutputType output_type = 1;
  google.protobuf.Timestamp timestamp = 2;
  string line = 3;
  _RecordInfo _info = 200;
}

message OutputResult {}

/*
 * OutputRawRecord: raw console output
 */
message OutputRawRecord {
  enum OutputType {
    STDERR = 0;
    STDOUT = 1;
  }
  OutputType output_type = 1;
  google.protobuf.Timestamp timestamp = 2;
  string line = 3;
  _RecordInfo _info = 200;
}

message OutputRawResult {}

/*
 * MetricRecord: wandb/sdk/wandb_metric/Metric
 */
message MetricRecord {
  // only name or globname is set
  string name = 1;
  string glob_name = 2;

  // step metric index can be used instead of step_metric when
  // MetricRecord is encoded in a list of MetricRecords
  string step_metric = 4;
  int32 step_metric_index = 5;  // one-based array index

  MetricOptions options = 6;
  MetricSummary summary = 7;
  MetricGoal goal = 8;
  MetricControl _control = 9;

  enum MetricGoal {
    GOAL_UNSET = 0;
    GOAL_MINIMIZE = 1;
    GOAL_MAXIMIZE = 2;
  }
  _RecordInfo _info = 200;
}

message MetricResult {}

message MetricOptions {
  bool step_sync = 1;
  bool hidden = 2;
  bool defined = 3;  // metric explicitly defined (not from glob match or step metric)
}

message MetricControl {
  bool overwrite = 1;
}

message MetricSummary {
  bool min = 1;
  bool max = 2;
  bool mean = 3;
  bool best = 4;
  bool last = 5;
  bool none = 6;
  bool copy = 7;
}

/*
 * ConfigRecord: wandb/sdk/wandb_config/Config
 */
message ConfigRecord {
  repeated ConfigItem update = 1;
  repeated ConfigItem remove = 2;
  _RecordInfo _info = 200;
}

/*
 * ConfigItem:
 *
 * key and nested_key are mutually exclusive. Only one of them should be set.
 * key is supposedly more performant than nested_key, so nested_key should be
 * only used for nested keys.
 */
message ConfigItem {
  string key = 1;
  repeated string nested_key = 2;
  string value_json = 16;
}

message ConfigResult {}

/*
 * SummaryRecord: wandb/sdk/wandb_summary/Summary
 */
message SummaryRecord {
  repeated SummaryItem update = 1;
  repeated SummaryItem remove = 2;
  _RecordInfo _info = 200;
}

/*
 * SummaryItem:
 *
 * key and nested_key are mutually exclusive. Only one of them should be set.
 * key is supposedly more performant than nested_key, so nested_key should be
 * only used for nested keys.
 */
message SummaryItem {
  string key = 1;
  repeated string nested_key = 2;
  string value_json = 16;
}

message SummaryResult {}

// Files added to a run, such as through run.save().
message FilesRecord {
  repeated FilesItem files = 1;
  _RecordInfo _info = 200;
}

// One or more files being saved with a run.
message FilesItem {
  reserved 16;

  enum PolicyType {
    // Upload the file immediately.
    NOW = 0;

    // Upload the file during run.finish().
    END = 1;

    // Re-upload the file continuously as it changes.
    LIVE = 2;
  }

  enum FileType {
    OTHER = 0;
    WANDB = 1;
    MEDIA = 2;
    ARTIFACT = 3;
  }

  // A path or Unix glob relative to the W&B files directory.
  string path = 1;

  // When to upload the file.
  PolicyType policy = 2;

  // What kind of file it is.
  FileType type = 3;
}

message FilesResult {}

/*
 * StatsRecord: system metrics
 */
message StatsRecord {
  enum StatsType {
    SYSTEM = 0;
  }
  StatsType stats_type = 1;
  google.protobuf.Timestamp timestamp = 2;
  repeated StatsItem item = 3;
  _RecordInfo _info = 200;
}

message StatsItem {
  string key = 1;
  string value_json = 16;
}

/*
 * ArtifactRecord: track artifacts
 */
message ArtifactRecord {
  string run_id = 1;
  string project = 2;
  string entity = 3;
  string type = 4;
  string name = 5;
  string digest = 6;
  string description = 7;
  string metadata = 8;
  bool user_created = 9;
  bool use_after_commit = 10;
  repeated string aliases = 11;
  ArtifactManifest manifest = 12;
  string distributed_id = 13;
  bool finalize = 14;
  string client_id = 15;
  string sequence_client_id = 16;
  string base_id = 17;
  int64 ttl_duration_seconds = 18;
  repeated string tags = 19;
  bool incremental_beta1 = 100;
  _RecordInfo _info = 200;
}

message ArtifactManifest {
  int32 version = 1;
  string storage_policy = 2;
  repeated StoragePolicyConfigItem storage_policy_config = 3;
  // Only one of {contents, manifest_file_path} should be set.
  repeated ArtifactManifestEntry contents = 4;
  // `manifest_file_path` is used for manifests that approach the 2GiB message limit.
  // It should point to a gzipped, line-delimited JSON file containing manifest entries.
  string manifest_file_path = 5;
}

message ArtifactManifestEntry {
  string path = 1;
  string digest = 2;
  string ref = 3;
  int64 size = 4;
  string mimetype = 5;
  string local_path = 6;
  string birth_artifact_id = 7;
  // Whether to avoid copying/moving files to the cache while uploading.
  bool skip_cache = 8;
  repeated ExtraItem extra = 16;
}

message ExtraItem {
  string key = 1;
  string value_json = 2;
}

message StoragePolicyConfigItem {
  string key = 1;
  string value_json = 2;
}

message ArtifactResult {}

message LinkArtifactResult {}

/*
 * LinkArtifactRequest: link artifact to portfolio
 */
message LinkArtifactRequest {
  string client_id = 1;
  string server_id = 2;
  string portfolio_name = 3;
  string portfolio_entity = 4;
  string portfolio_project = 5;
  repeated string portfolio_aliases = 6;
  string portfolio_organization = 7;
  _RecordInfo _info = 200;
}

message LinkArtifactResponse {
  string error_message = 1;
}

// Indicates a directory of TensorBoard tfevents files to sync with the run.
message TBRecord {
  _RecordInfo _info = 200;

  // A directory containing tfevents files to watch.
  //
  // This may be an absolute or relative path.
  string log_dir = 1;

  // An optional path to an ancestor of `log_dir` used for namespacing.
  //
  // This may be an absolute or relative path.
  //
  // If set, then each event from tfevents files under `log_dir` is
  // prefixed by the file's path relative to this directory. Additionally,
  // if `save` is true, then each file's upload path is also its path
  // relative to `root_dir`.
  //
  // For example, with `root_dir` set as "tb/logs" and `log_dir` as
  // "tb/logs/train":
  //
  // * Files are uploaded to "train/events.out.tfevents"
  // * A tfevents value tagged "epoch_loss" is logged as "train/epoch_loss"
  //
  // If this is unset, then it is inferred using unspecified rules.
  string root_dir = 3;

  // Whether to save tfevents files with the run.
  //
  // When true, this uploads the tfevents files, enabling the "TensorBoard"
  // tab in W&B.
  bool save = 2;
}

message TBResult {}

/*
 * AlertRecord: store alert notifications
 */
message AlertRecord {
  string title = 1;
  string text = 2;
  string level = 3;
  int64 wait_duration = 4;
  _RecordInfo _info = 200;
}

message AlertResult {}

/************************
 * Requests and Responses
 ************************/

/*
 * Request: all non persistent messages
 */
message Request {
  reserved 75, 76;

  oneof request_type {
    StopStatusRequest stop_status = 1;
    NetworkStatusRequest network_status = 2;
    DeferRequest defer = 3;
    GetSummaryRequest get_summary = 4;
    LoginRequest login = 5;
    PauseRequest pause = 6;
    ResumeRequest resume = 7;
    PollExitRequest poll_exit = 8;
    SampledHistoryRequest sampled_history = 9;
    PartialHistoryRequest partial_history = 10;
    RunStartRequest run_start = 11;
    CheckVersionRequest check_version = 12;
    LogArtifactRequest log_artifact = 13;
    DownloadArtifactRequest download_artifact = 14;
    KeepaliveRequest keepalive = 17;
    ServerFeatureRequest server_feature = 18;
    RunStatusRequest run_status = 20;
    CancelRequest cancel = 21;
    MetadataRequest metadata = 22;
    InternalMessagesRequest internal_messages = 23;
    PythonPackagesRequest python_packages = 24;
    ShutdownRequest shutdown = 64;
    AttachRequest attach = 65;
    StatusRequest status = 66;
    ServerInfoRequest server_info = 67;
    SenderMarkRequest sender_mark = 68;
    SenderReadRequest sender_read = 69;
    StatusReportRequest status_report = 70;
    SummaryRecordRequest summary_record = 71;
    TelemetryRecordRequest telemetry_record = 72;
    JobInfoRequest job_info = 73;
    GetSystemMetricsRequest get_system_metrics = 74;
    JobInputRequest job_input = 77;
    LinkArtifactRequest link_artifact = 78;
    RunFinishWithoutExitRequest run_finish_without_exit = 79;
    GetSystemMetadataRequest get_system_metadata = 80;
    SyncFinishRequest sync_finish = 81;

    // Requests information about tasks the service is performing.
    OperationStatsRequest operations = 82;

    TestInjectRequest test_inject = 1000;
  }
}

/*
 * Response: all non persistent responses to Requests
 */
message Response {
  oneof response_type {
    KeepaliveResponse keepalive_response = 18;
    StopStatusResponse stop_status_response = 19;
    NetworkStatusResponse network_status_response = 20;
    LoginResponse login_response = 24;
    GetSummaryResponse get_summary_response = 25;
    PollExitResponse poll_exit_response = 26;
    SampledHistoryResponse sampled_history_response = 27;
    RunStartResponse run_start_response = 28;
    CheckVersionResponse check_version_response = 29;
    LogArtifactResponse log_artifact_response = 30;
    DownloadArtifactResponse download_artifact_response = 31;
    ServerFeatureResponse server_feature_response = 32;
    RunStatusResponse run_status_response = 35;
    CancelResponse cancel_response = 36;
    InternalMessagesResponse internal_messages_response = 37;
    ShutdownResponse shutdown_response = 64;
    AttachResponse attach_response = 65;
    StatusResponse status_response = 66;
    ServerInfoResponse server_info_response = 67;
    JobInfoResponse job_info_response = 68;
    GetSystemMetricsResponse get_system_metrics_response = 69;
    LinkArtifactResponse link_artifact_response = 71;
    SyncResponse sync_response = 70;
    RunFinishWithoutExitResponse run_finish_without_exit_response = 72;
    GetSystemMetadataResponse get_system_metadata_response = 73;
    OperationStatsResponse operations_response = 74;
    TestInjectResponse test_inject_response = 1000;
  }
}

/*
 * DeferRequest: internal message to defer work
 */
message DeferRequest {
  enum DeferState {
    BEGIN = 0;
    FLUSH_RUN = 1;
    FLUSH_STATS = 2;
    FLUSH_PARTIAL_HISTORY = 3;
    FLUSH_TB = 4;
    FLUSH_SUM = 5;
    FLUSH_DEBOUNCER = 6;
    FLUSH_OUTPUT = 7;
    FLUSH_JOB = 8;
    FLUSH_DIR = 9;
    FLUSH_FP = 10;
    JOIN_FP = 11;
    FLUSH_FS = 12;
    FLUSH_FINAL = 13;
    END = 14;
  }
  DeferState state = 1;
  // Internal message, no _info field needed
}

/*
 * PauseRequest: internal message to pause the heartbeat
 */
message PauseRequest {
  _RequestInfo _info = 200;
}

message PauseResponse {}

/*
 * ResumeRequest: internal message to resume the heartbeat
 */
message ResumeRequest {
  _RequestInfo _info = 200;
}

message ResumeResponse {}

// Old request, no longer used for logging in (if it ever was).
message LoginRequest {
  string api_key = 1;
  _RequestInfo _info = 200;
}

message LoginResponse {
  string active_entity = 1;
}

/*
 * GetSummaryRequest: request consolidated summary
 */
message GetSummaryRequest {
  _RequestInfo _info = 200;
}

message GetSummaryResponse {
  repeated SummaryItem item = 1;
}

/*
 * GetSystemMetrics: request system metrics
 */
message GetSystemMetricsRequest {
  _RequestInfo _info = 200;
}

message SystemMetricSample {
  google.protobuf.Timestamp timestamp = 1;
  float value = 2;
}

message SystemMetricsBuffer {
  repeated SystemMetricSample record = 1;
}

message GetSystemMetricsResponse {
  map<string, SystemMetricsBuffer> system_metrics = 1;
}

/*
 * GetSystemMetadataRequest: request system metadata
 */
message GetSystemMetadataRequest {
  _RequestInfo _info = 200;
}

message GetSystemMetadataResponse {
  MetadataRequest metadata = 1;
}

/*
 * StatusRequest:
 */
message StatusRequest {
  _RequestInfo _info = 200;
}

message StatusResponse {
  bool run_should_stop = 1;
}

message StopStatusRequest {
  _RequestInfo _info = 200;
}

message StopStatusResponse {
  bool run_should_stop = 1;
}

message NetworkStatusRequest {
  _RequestInfo _info = 200;
}

message NetworkStatusResponse {
  repeated HttpResponse network_responses = 1;
}

message HttpResponse {
  int32 http_status_code = 1;
  string http_response_text = 2;
}

/*
 * InternalMessagesRequest:
 */
message InternalMessagesRequest {
  _RequestInfo _info = 200;
}

message InternalMessagesResponse {
  InternalMessages messages = 1;
}

message InternalMessages {
  repeated string warning = 1;
}

/*
 * PollExitRequest:
 */
message PollExitRequest {
  _RequestInfo _info = 200;
}

message PollExitResponse {
  bool done = 1;
  RunExitResult exit_result = 2;
  FilePusherStats pusher_stats = 3;
  FileCounts file_counts = 4;
  OperationStats operation_stats = 5;
}

message OperationStatsRequest {
  _RequestInfo _info = 200;
}

message OperationStatsResponse {
  OperationStats operation_stats = 1;
}

// Information about ongoing operations in the internal process.
//
// This is printed in the console to help the user estimate how long
// they have to wait for a run to finish, and why.
//
// For example, it may be displayed like this:
//
// wandb: (41s) uploading artifact my-dataset (13/68 files)
// wandb:   (1.0s) my-dataset-14.h5 (1.2 MB / 100 MB)
// wandb:   (0.2s) my-dataset-15.h5 (43 MB / 100 MB)
// wandb: (24s) uploading history, summary, console logs
// wandb:   retrying HTTP 500 in 13s; attempt 22/10085 - see logs
// wandb: + 7 more tasks
message OperationStats {
  // The ongoing operations sorted by usefulness for the user to see.
  //
  // This may not contain all operations, but it may also contain more than can
  // be displayed in the terminal.
  repeated Operation operations = 1;

  // The actual total number of ongoing operations.
  //
  // This is at least the number of items in `operations`, but could be more.
  int64 total_operations = 2;
}

message Operation {
  // A short description for the operation.
  //
  // For top-level operations, it should be a present continuous verb phrase,
  // such as "uploading artifact my-dataset".
  //
  // For subtasks, it should be as short as possible while making sense in
  // the parent operation's context, such as "my_dataset.h5" for a file upload
  // subtask that's part of an artifact upload operation.
  //
  // This does not start with a capital letter and does not end in punctuation.
  string desc = 1;

  // The number of seconds the operation has been running for.
  double runtime_seconds = 2;

  // A short description of the operation's progress.
  //
  // Examples:
  //   - "3.1 MB / 100 MB"
  //   - "4/5 files"
  string progress = 3;

  // A short message describing the operation's latest problem.
  //
  // This does not start with a capital letter and does not end in punctuation.
  //
  // Example: "retrying HTTP 500 error".
  string error_status = 4;

  // The top few most interesting subtasks for this operation.
  repeated Operation subtasks = 5;
}

/*
 * Sender requests
 */

message SenderMarkRequest {}

message SyncFinishRequest {}

message SyncResponse {
  string url = 1;
  ErrorInfo error = 2;
}

message SenderReadRequest {
  int64 start_offset = 1;
  int64 final_offset = 2;
  // TODO: implement cancel for paused ops
  // repeated string cancel_list = 3;
}

message StatusReportRequest {
  int64 record_num = 1;
  int64 sent_offset = 2;
  google.protobuf.Timestamp sync_time = 3;
}

/*
 * Requests wrapping Records
 */
message SummaryRecordRequest {
  SummaryRecord summary = 1;
}

message TelemetryRecordRequest {
  TelemetryRecord telemetry = 1;
}

/*
 * ServerInfoRequest:
 */
message ServerInfoRequest {
  _RequestInfo _info = 200;
}

message ServerInfoResponse {
  LocalInfo local_info = 1;
  ServerMessages server_messages = 2;
}

message ServerMessages {
  repeated ServerMessage item = 1;
}

message ServerMessage {
  string plain_text = 1;
  string utf_text = 2;
  string html_text = 3;
  string type = 4;
  int32 level = 5;
}

message FileCounts {
  int32 wandb_count = 1;
  int32 media_count = 2;
  int32 artifact_count = 3;
  int32 other_count = 4;
}

message FilePusherStats {
  int64 uploaded_bytes = 1;
  int64 total_bytes = 2;
  int64 deduped_bytes = 3;
}

message FilesUploaded {
  repeated string files = 1;
}

message FileTransferInfoRequest {
  enum TransferType {
    Upload = 0;
    Download = 1;
  }
  TransferType type = 1;
  string path = 2;
  string url = 3;
  int64 size = 4;
  int64 processed = 5;
  FileCounts file_counts = 6;
}

message LocalInfo {
  string version = 1;
  bool out_of_date = 2;
}

/*
 * ShutdownRequest:
 */
message ShutdownRequest {
  _RequestInfo _info = 200;
}

message ShutdownResponse {}

/*
 * AttachRequest:
 */
message AttachRequest {
  string attach_id = 20;
  _RequestInfo _info = 200;
}

message AttachResponse {
  RunRecord run = 1;
  ErrorInfo error = 2;
}

/*
 * TestInjectRequest:
 */
message TestInjectRequest {
  bool handler_exc = 1;
  bool handler_exit = 2;
  bool handler_abort = 3;
  bool sender_exc = 4;
  bool sender_exit = 5;
  bool sender_abort = 6;
  bool req_exc = 7;
  bool req_exit = 8;
  bool req_abort = 9;
  bool resp_exc = 10;
  bool resp_exit = 11;
  bool resp_abort = 12;
  bool msg_drop = 13;
  bool msg_hang = 14;
  _RequestInfo _info = 200;
}

message TestInjectResponse {}

/*
 * PartialHistoryRequest:
 */
message HistoryAction {
  bool flush = 1;
}
message PartialHistoryRequest {
  repeated HistoryItem item = 1;
  HistoryStep step = 2;
  HistoryAction action = 3;
  _RequestInfo _info = 200;
}

message PartialHistoryResponse {}

/*
 * SampledHistoryRequest:
 */
message SampledHistoryRequest {
  _RequestInfo _info = 200;
}

/*
 * SampledHistoryItem:
 *
 * key and nested_key are mutually exclusive. Only one of them should be set.
 * key is supposedly more performant than nested_key, so nested_key should be
 * only used for nested keys.
 */
message SampledHistoryItem {
  string key = 1;
  repeated string nested_key = 2;
  repeated float values_float = 3;
  repeated int64 values_int = 4;
}

message SampledHistoryResponse {
  repeated SampledHistoryItem item = 1;
}

/*
 * RunStatusRequest:
 */
message RunStatusRequest {
  _RequestInfo _info = 200;
}

message RunStatusResponse {
  int64 sync_items_total = 1;
  int64 sync_items_pending = 2;
  google.protobuf.Timestamp sync_time = 3;
  // TODO(flowcontrol): can we give the user an indication of step position
  // int64 sync_history_step = 3;
  // google.protobuf.Timestamp sync_history_time = 4;
}

/*
 * RunStartRequest: start the run
 */
message RunStartRequest {
  RunRecord run = 1;
  _RequestInfo _info = 200;
}

message RunStartResponse {}

/*
 * RunFinishWithoutExitRequest: finish the run without updating the exit status on the server
 */
message RunFinishWithoutExitRequest {
  _RequestInfo _info = 200;
}

message RunFinishWithoutExitResponse {}

/*
 * CheckVersion:
 */
message CheckVersionRequest {
  string current_version = 1;
  _RequestInfo _info = 200;
}

message CheckVersionResponse {
  string upgrade_message = 1;
  string yank_message = 2;
  string delete_message = 3;
}

/*
 * JobInfo:
 */
message JobInfoRequest {
  _RequestInfo _info = 200;
}

message JobInfoResponse {
  string sequenceId = 1;
  string version = 2;
}

/*
 * LogArtifact:
 */
message LogArtifactRequest {
  ArtifactRecord artifact = 1;
  int64 history_step = 2;
  string staging_dir = 3;
  _RequestInfo _info = 200;
}

message LogArtifactResponse {
  string artifact_id = 1;
  string error_message = 2;
}

/*
 * DownloadArtifact:
 */
message DownloadArtifactRequest {
  string artifact_id = 1;
  string download_root = 2;
  bool allow_missing_references = 4;
  bool skip_cache = 5;
  string path_prefix = 6;
  _RequestInfo _info = 200;
}

message DownloadArtifactResponse {
  string error_message = 1;
}

/*
 * Keepalive:
 */
message KeepaliveRequest {
  _RequestInfo _info = 200;
}

message KeepaliveResponse {}

/*
 * Job info specific for Partial -> Job upgrade
 */
message ArtifactInfo {
  string artifact = 1;
  repeated string entrypoint = 2;
  bool notebook = 3;
  string build_context = 4;
  string dockerfile = 5;
}

message GitInfo {
  string remote = 1;
  string commit = 2;
}

message GitSource {
  GitInfo git_info = 1;
  repeated string entrypoint = 2;
  bool notebook = 3;
  string build_context = 4;
  string dockerfile = 5;
}

message ImageSource {
  string image = 1;
}

message Source {
  GitSource git = 1;
  ArtifactInfo artifact = 2;
  ImageSource image = 3;
}

/*
 * Mirrors JobSourceDict:
 */
message JobSource {
  string _version = 1;
  string source_type = 2;
  Source source = 3;
  string runtime = 4;
}

message PartialJobArtifact {
  string job_name = 1;
  JobSource source_info = 2;
}

/*
 * UseArtifact:
 */
message UseArtifactRecord {
  string id = 1;
  string type = 2;
  string name = 3;

  PartialJobArtifact partial = 4;

  _RecordInfo _info = 200;
}

message UseArtifactResult {}

/*
 * Cancel:
 */
message CancelRequest {
  string cancel_slot = 1;  // mailbox slot
  _RequestInfo _info = 200;
}

message CancelResponse {}

/*
 * MetadataRequest
 */
message DiskInfo {
  uint64 total = 1;
  uint64 used = 2;
}

message MemoryInfo {
  uint64 total = 1;
}

message CpuInfo {
  uint32 count = 1;
  uint32 count_logical = 2;
}

message AppleInfo {
  string name = 1;
  uint32 ecpu_cores = 2;
  uint32 pcpu_cores = 3;
  uint32 gpu_cores = 4;
  uint32 memory_gb = 5;
  uint64 swap_total_bytes = 6;
  uint64 ram_total_bytes = 7;
}

message GpuNvidiaInfo {
  string name = 1;
  uint64 memory_total = 2;
  uint32 cuda_cores = 3;
  string architecture = 4;
  string uuid = 5;
}

message GpuAmdInfo {
  string id = 1;
  string unique_id = 2;
  string vbios_version = 3;
  string performance_level = 4;
  string gpu_overdrive = 5;
  string gpu_memory_overdrive = 6;
  string max_power = 7;
  string series = 8;
  string model = 9;
  string vendor = 10;
  string sku = 11;
  string sclk_range = 12;
  string mclk_range = 13;
}

message TrainiumInfo {
  string name = 1;
  string vendor = 2;
  uint32 neuron_device_count = 3;
  uint32 neuroncore_per_device_count = 4;
}

message TPUInfo {
  string name = 1;
  uint32 hbm_gib = 2;
  uint32 devices_per_chip = 3;
  uint32 count = 4;
}

message MetadataRequest {
  string os = 1;
  string python = 2;
  google.protobuf.Timestamp heartbeat_at = 3 [json_name = "heartbeatAt"];
  google.protobuf.Timestamp started_at = 4 [json_name = "startedAt"];
  string docker = 5;
  string cuda = 6;
  repeated string args = 7;
  string state = 8;
  string program = 9;
  string code_path = 10 [json_name = "codePath"];
  GitRepoRecord git = 11;
  string email = 12;
  string root = 13;
  string host = 14;
  string username = 15;
  string executable = 16;
  string code_path_local = 17 [json_name = "codePathLocal"];
  string colab = 18;
  uint32 cpu_count = 19 [json_name = "cpu_count"];
  uint32 cpu_count_logical = 20 [json_name = "cpu_count_logical"];
  string gpu_type = 21 [json_name = "gpu"];
  uint32 gpu_count = 22 [json_name = "gpu_count"];
  map<string, DiskInfo> disk = 23;
  MemoryInfo memory = 24;
  CpuInfo cpu = 25;
  AppleInfo apple = 26;
  repeated GpuNvidiaInfo gpu_nvidia = 27 [json_name = "gpu_nvidia"];
  repeated GpuAmdInfo gpu_amd = 28 [json_name = "gpu_amd"];
  map<string, string> slurm = 29;
  string cuda_version = 30;
  TrainiumInfo trainium = 31;
  TPUInfo tpu = 32;

  // Flag indicating whether the request originated from the user.
  optional bool _user_modified = 200 [json_name = "_user_modified"];
}

message PythonPackagesRequest {
  message PythonPackage {
    string name = 1;
    string version = 2;
  }
  repeated PythonPackage package = 1;
}

// Path within nested configuration object.
//
// The path is a list of strings, each string is a key in a nested configuration
// dict. These paths are used to filter subtrees in and out of the config
// before we capture a schema. This gives users the ability to limit which
// parts of the config are exposed as inputs to a job.
message JobInputPath {
  repeated string path = 1;
}

// Specifies a source for job inputs.
//
// The source is either the run config (wandb.config) or a config file.
// If a config file is specified, the file path is relative to
// <run-files-dir>/configs.
message JobInputSource {
  message RunConfigSource {}
  message ConfigFileSource {
    string path = 1;
  }
  oneof source {
    RunConfigSource run_config = 1;
    ConfigFileSource file = 2;
  }
}

// Specifies a new source for job inputs.
//
// source tells us where this config is coming from and therefore how it can
// be patched in future runs.
//
// If include_paths is not empty, then endpoints of the config not prefixed by
// an include path will be ignored.
//
// If exclude_paths is not empty, then endpoints of the config prefixed by an
// exclude path will be ignored.
message JobInputRequest {
  JobInputSource input_source = 1;
  repeated JobInputPath include_paths = 2;
  repeated JobInputPath exclude_paths = 3;
  string input_schema = 4;
}

/**
 * Server features are features that the server supports.
 * This name should match the name of the feature defined in the backend server.
 */
enum ServerFeature {
  // Indicates that the server supports recieving an array of filenames as metadata.
  LARGE_FILENAMES = 0;

  // Indicates that the server supports adding tags to artifacts.
  ARTIFACT_TAGS = 1;

  // Indicates that the server supports client IDs for artifact reference urls.
  CLIENT_IDS = 2;

  // Indicates that the server supports searching for artifacts in a registry.
  ARTIFACT_REGISTRY_SEARCH = 3;

  // Indicates that the server supports structured console logs.
  STRUCTURED_CONSOLE_LOGS = 4;

  // Indicates that the server supports querying for files on artifact collection memberships.
<<<<<<< HEAD
  ARTIFACT_COLLECTION_MEMBERSHIP_FILES = 4;

  // Indicates that the server supports downloading files with additional artifact collection memberships context in the
  // url.
  ARTIFACT_COLLECTION_MEMBERSHIP_FILE_DOWNLOAD_HANDLER = 5;
=======
  ARTIFACT_COLLECTION_MEMBERSHIP_FILES = 5;
>>>>>>> 98da10b2
}

/**
 * A request to the backend process for the features supported by the server.
 */
message ServerFeatureRequest {
  ServerFeature feature = 1;
  _RequestInfo _info = 200;
}

/**
 * A response to a ServerFeatureRequest with the status of each requested feature.
 */
message ServerFeatureResponse {
  ServerFeatureItem feature = 1;
}

/**
 * The feature details to be requested in a ServerFeatureRequest.
 */
message ServerFeatureItem {
  string name = 1;
  bool enabled = 2;
}<|MERGE_RESOLUTION|>--- conflicted
+++ resolved
@@ -1399,15 +1399,12 @@
   STRUCTURED_CONSOLE_LOGS = 4;
 
   // Indicates that the server supports querying for files on artifact collection memberships.
-<<<<<<< HEAD
-  ARTIFACT_COLLECTION_MEMBERSHIP_FILES = 4;
+  ARTIFACT_COLLECTION_MEMBERSHIP_FILES = 5;
 
   // Indicates that the server supports downloading files with additional artifact collection memberships context in the
   // url.
-  ARTIFACT_COLLECTION_MEMBERSHIP_FILE_DOWNLOAD_HANDLER = 5;
-=======
-  ARTIFACT_COLLECTION_MEMBERSHIP_FILES = 5;
->>>>>>> 98da10b2
+  ARTIFACT_COLLECTION_MEMBERSHIP_FILE_DOWNLOAD_HANDLER = 6;
+
 }
 
 /**
