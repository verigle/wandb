"""
sync.
"""

import datetime
import fnmatch
import os
import queue
import sys
import tempfile
import threading
import time
from urllib.parse import quote as url_quote

import wandb
from wandb.proto import wandb_internal_pb2  # type: ignore
from wandb.sdk.interface.interface_queue import InterfaceQueue
<<<<<<< HEAD
from wandb.sdk.internal import context, datastore, handler, sender, tb_watcher
from wandb.sdk.lib import filesystem
=======
from wandb.sdk.internal import datastore, handler, sender, tb_watcher
from wandb.sdk.lib import filesystem, runid
>>>>>>> 4f272d3f
from wandb.util import check_and_warn_old

WANDB_SUFFIX = ".wandb"
SYNCED_SUFFIX = ".synced"
TFEVENT_SUBSTRING = ".tfevents."
TMPDIR = tempfile.TemporaryDirectory()


class _LocalRun:
    def __init__(self, path, synced=None):
        self.path = path
        self.synced = synced
        self.offline = os.path.basename(path).startswith("offline-")
        self.datetime = datetime.datetime.strptime(
            os.path.basename(path).split("run-")[1].split("-")[0], "%Y%m%d_%H%M%S"
        )

    def __str__(self):
        return self.path


class SyncThread(threading.Thread):
    def __init__(
        self,
        sync_list,
        project=None,
        entity=None,
        run_id=None,
        view=None,
        verbose=None,
        mark_synced=None,
        app_url=None,
        sync_tensorboard=None,
        log_path=None,
    ):
        threading.Thread.__init__(self)
        # mark this process as internal
        wandb._set_internal_process(disable=True)
        self._sync_list = sync_list
        self._project = project
        self._entity = entity
        self._run_id = run_id
        self._view = view
        self._verbose = verbose
        self._mark_synced = mark_synced
        self._app_url = app_url
        self._sync_tensorboard = sync_tensorboard
        self._log_path = log_path

    def _parse_pb(self, data, exit_pb=None):
        pb = wandb_internal_pb2.Record()
        pb.ParseFromString(data)
        record_type = pb.WhichOneof("record_type")
        if self._view:
            if self._verbose:
                print("Record:", pb)
            else:
                print("Record:", record_type)
            return pb, exit_pb, True
        if record_type == "run":
            if self._run_id:
                pb.run.run_id = self._run_id
            if self._project:
                pb.run.project = self._project
            if self._entity:
                pb.run.entity = self._entity
            pb.control.req_resp = True
        elif record_type == "exit":
            exit_pb = pb
            return pb, exit_pb, True
        elif record_type == "final":
            assert exit_pb, "final seen without exit"
            pb = exit_pb
            exit_pb = None
        return pb, exit_pb, False

    def _find_tfevent_files(self, sync_item):
        tb_event_files = 0
        tb_logdirs = []
        tb_root = None
        if self._sync_tensorboard:
            if os.path.isdir(sync_item):
                files = []
                for dirpath, _, _files in os.walk(sync_item):
                    for f in _files:
                        if TFEVENT_SUBSTRING in f:
                            files.append(os.path.join(dirpath, f))
                for tfevent in files:
                    tb_event_files += 1
                    tb_dir = os.path.dirname(os.path.abspath(tfevent))
                    if tb_dir not in tb_logdirs:
                        tb_logdirs.append(tb_dir)
                if len(tb_logdirs) > 0:
                    tb_root = os.path.dirname(os.path.commonprefix(tb_logdirs))

            elif TFEVENT_SUBSTRING in sync_item:
                tb_root = os.path.dirname(os.path.abspath(sync_item))
                tb_logdirs.append(tb_root)
                tb_event_files = 1
        return tb_event_files, tb_logdirs, tb_root

    def _setup_tensorboard(self, tb_root, tb_logdirs, tb_event_files, sync_item):
        """Returns true if this sync item can be synced as tensorboard"""
        if tb_root is not None:
            if tb_event_files > 0 and sync_item.endswith(WANDB_SUFFIX):
                wandb.termwarn("Found .wandb file, not streaming tensorboard metrics.")
            else:
                print(f"Found {tb_event_files} tfevent files in {tb_root}")
                if len(tb_logdirs) > 3:
                    wandb.termwarn(
                        f"Found {len(tb_logdirs)} directories containing tfevent files. "
                        "If these represent multiple experiments, sync them "
                        "individually or pass a list of paths."
                    )
                return True
        return False

    def _send_tensorboard(self, tb_root, tb_logdirs, send_manager):
        if self._entity is None:
            viewer, server_info = send_manager._api.viewer_server_info()
            self._entity = viewer.get("entity")
        proto_run = wandb_internal_pb2.RunRecord()
        proto_run.run_id = self._run_id or runid.generate_id()
        proto_run.project = self._project or wandb.util.auto_project_name(None)
        proto_run.entity = self._entity

        url = "{}/{}/{}/runs/{}".format(
            self._app_url,
            url_quote(proto_run.entity),
            url_quote(proto_run.project),
            url_quote(proto_run.run_id),
        )
        print("Syncing: %s ..." % url)
        sys.stdout.flush()
        # using a handler here automatically handles the step
        # logic, adds summaries to the run, and handles different
        # file types (like images)... but we need to remake the send_manager
        record_q = queue.Queue()
        sender_record_q = queue.Queue()
        new_interface = InterfaceQueue(record_q)
        context_keeper = context.ContextKeeper()
        send_manager = sender.SendManager(
            settings=send_manager._settings,
            record_q=sender_record_q,
            result_q=queue.Queue(),
            interface=new_interface,
            context_keeper=context_keeper,
        )
        record = send_manager._interface._make_record(run=proto_run)
        settings = wandb.Settings(
            root_dir=TMPDIR.name,
            run_id=proto_run.run_id,
            _start_datetime=datetime.datetime.now(),
            _start_time=time.time(),
        )

        handle_manager = handler.HandleManager(
            settings=settings,
            record_q=record_q,
            result_q=None,
            stopped=False,
            writer_q=sender_record_q,
            interface=new_interface,
            context_keeper=context_keeper,
        )

        filesystem.mkdir_exists_ok(settings.files_dir)
        send_manager.send_run(record, file_dir=settings.files_dir)
        watcher = tb_watcher.TBWatcher(settings, proto_run, new_interface, True)

        for tb in tb_logdirs:
            watcher.add(tb, True, tb_root)
            sys.stdout.flush()
        watcher.finish()

        # send all of our records like a boss
        progress_step = 0
        spinner_states = ["-", "\\", "|", "/"]
        line = " Uploading data to wandb\r"
        while len(handle_manager) > 0:
            data = next(handle_manager)
            handle_manager.handle(data)
            while len(send_manager) > 0:
                data = next(send_manager)
                send_manager.send(data)

            print_line = spinner_states[progress_step % 4] + line
            wandb.termlog(print_line, newline=False, prefix=True)
            progress_step += 1

        # finish sending any data
        while len(send_manager) > 0:
            data = next(send_manager)
            send_manager.send(data)
        sys.stdout.flush()
        handle_manager.finish()
        send_manager.finish()

    def _robust_scan(self, ds):
        """Attempt to scan data, handling incomplete files"""
        try:
            return ds.scan_data()
        except AssertionError as e:
            if ds.in_last_block():
                wandb.termwarn(
                    ".wandb file is incomplete ({}), be sure to sync this run again once it's finished".format(
                        e
                    )
                )
                return None
            else:
                raise e

    def run(self):
        if self._log_path is not None:
            print(f"Find logs at: {self._log_path}")
        for sync_item in self._sync_list:
            tb_event_files, tb_logdirs, tb_root = self._find_tfevent_files(sync_item)
            if os.path.isdir(sync_item):
                files = os.listdir(sync_item)
                filtered_files = list(filter(lambda f: f.endswith(WANDB_SUFFIX), files))
                if tb_root is None and (
                    check_and_warn_old(files) or len(filtered_files) != 1
                ):
                    print(f"Skipping directory: {sync_item}")
                    continue
                if len(filtered_files) > 0:
                    sync_item = os.path.join(sync_item, filtered_files[0])
            sync_tb = self._setup_tensorboard(
                tb_root, tb_logdirs, tb_event_files, sync_item
            )
            # If we're syncing tensorboard, let's use a tmp dir for images etc.
            root_dir = TMPDIR.name if sync_tb else os.path.dirname(sync_item)
            sm = sender.SendManager.setup(root_dir)
            if sync_tb:
                self._send_tensorboard(tb_root, tb_logdirs, sm)
                continue

            ds = datastore.DataStore()
            try:
                ds.open_for_scan(sync_item)
            except AssertionError as e:
                print(f".wandb file is empty ({e}), skipping: {sync_item}")
                continue

            # save exit for final send
            exit_pb = None
            finished = False
            shown = False
            while True:
                data = self._robust_scan(ds)
                if data is None:
                    break
                pb, exit_pb, cont = self._parse_pb(data, exit_pb)
                if exit_pb is not None:
                    finished = True
                if cont:
                    continue
                sm.send(pb)
                # send any records that were added in previous send
                while not sm._record_q.empty():
                    data = sm._record_q.get(block=True)
                    sm.send(data)

                if pb.control.req_resp:
                    result = sm._result_q.get(block=True)
                    result_type = result.WhichOneof("result_type")
                    if not shown and result_type == "run_result":
                        r = result.run_result.run
                        # TODO(jhr): hardcode until we have settings in sync
                        url = "{}/{}/{}/runs/{}".format(
                            self._app_url,
                            url_quote(r.entity),
                            url_quote(r.project),
                            url_quote(r.run_id),
                        )
                        print("Syncing: %s ... " % url, end="")
                        sys.stdout.flush()
                        shown = True
            sm.finish()
            # Only mark synced if the run actually finished
            if self._mark_synced and not self._view and finished:
                synced_file = f"{sync_item}{SYNCED_SUFFIX}"
                with open(synced_file, "w"):
                    pass
            print("done.")


class SyncManager:
    def __init__(
        self,
        project=None,
        entity=None,
        run_id=None,
        mark_synced=None,
        app_url=None,
        view=None,
        verbose=None,
        sync_tensorboard=None,
        log_path=None,
    ):
        self._sync_list = []
        self._thread = None
        self._project = project
        self._entity = entity
        self._run_id = run_id
        self._mark_synced = mark_synced
        self._app_url = app_url
        self._view = view
        self._verbose = verbose
        self._sync_tensorboard = sync_tensorboard
        self._log_path = log_path

    def status(self):
        pass

    def add(self, p):
        self._sync_list.append(os.path.abspath(str(p)))

    def start(self):
        # create a thread for each file?
        self._thread = SyncThread(
            sync_list=self._sync_list,
            project=self._project,
            entity=self._entity,
            run_id=self._run_id,
            view=self._view,
            verbose=self._verbose,
            mark_synced=self._mark_synced,
            app_url=self._app_url,
            sync_tensorboard=self._sync_tensorboard,
            log_path=self._log_path,
        )
        self._thread.start()

    def is_done(self):
        return not self._thread.is_alive()

    def poll(self):
        time.sleep(1)
        return False


def get_runs(
    include_offline=None,
    include_online=None,
    include_synced=None,
    include_unsynced=None,
    exclude_globs=None,
    include_globs=None,
):
    # TODO(jhr): grab dir info from settings
    base = "wandb"
    if os.path.exists(".wandb"):
        base = ".wandb"
    if not os.path.exists(base):
        return ()
    all_dirs = os.listdir(base)
    dirs = []
    if include_offline:
        dirs += filter(lambda _d: _d.startswith("offline-run-"), all_dirs)
    if include_online:
        dirs += filter(lambda _d: _d.startswith("run-"), all_dirs)
    # find run file in each dir
    fnames = []
    dirs.sort()
    for d in dirs:
        paths = os.listdir(os.path.join(base, d))
        if exclude_globs:
            paths = set(paths)
            for g in exclude_globs:
                paths = paths - set(fnmatch.filter(paths, g))
            paths = list(paths)
        if include_globs:
            new_paths = set()
            for g in include_globs:
                new_paths = new_paths.union(fnmatch.filter(paths, g))
            paths = list(new_paths)
        for f in paths:
            if f.endswith(WANDB_SUFFIX):
                fnames.append(os.path.join(base, d, f))
    filtered = []
    for f in fnames:
        dname = os.path.dirname(f)
        # TODO(frz): online runs are assumed to be synced, verify from binary log.
        if os.path.exists(f"{f}{SYNCED_SUFFIX}") or os.path.basename(dname).startswith(
            "run-"
        ):
            if include_synced:
                filtered.append(_LocalRun(dname, True))
        else:
            if include_unsynced:
                filtered.append(_LocalRun(dname, False))
    return tuple(filtered)


def get_run_from_path(path):
    return _LocalRun(path)<|MERGE_RESOLUTION|>--- conflicted
+++ resolved
@@ -15,13 +15,8 @@
 import wandb
 from wandb.proto import wandb_internal_pb2  # type: ignore
 from wandb.sdk.interface.interface_queue import InterfaceQueue
-<<<<<<< HEAD
 from wandb.sdk.internal import context, datastore, handler, sender, tb_watcher
-from wandb.sdk.lib import filesystem
-=======
-from wandb.sdk.internal import datastore, handler, sender, tb_watcher
 from wandb.sdk.lib import filesystem, runid
->>>>>>> 4f272d3f
 from wandb.util import check_and_warn_old
 
 WANDB_SUFFIX = ".wandb"
