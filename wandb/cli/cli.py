--- conflicted
+++ resolved
@@ -2080,8 +2080,6 @@
         wandb.termerror("No project provided, use --project or set WANDB_PROJECT")
         return
 
-<<<<<<< HEAD
-=======
     if entrypoint is None and job_type in ["git", "code"]:
         wandb.termwarn(
             f"No entrypoint provided for {job_type} job, defaulting to main.py"
@@ -2092,7 +2090,6 @@
         wandb.termerror("Cannot provide --base-image/-B for an `image` job")
         return
 
->>>>>>> 2a5e20ad
     artifact, action, aliases = _create_job(
         api=api,
         path=path,
