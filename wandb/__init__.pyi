"""Use wandb to track machine learning work.

Train and fine-tune models, manage models from experimentation to production.

For guides and examples, see https://docs.wandb.ai.

For scripts and interactive notebooks, see https://github.com/wandb/examples.

For reference documentation, see https://docs.wandb.com/ref/python.
"""

from __future__ import annotations

__all__ = (
    "__version__",
    "init",
    "finish",
    "setup",
    "login",
    "save",
    "sweep",
    "controller",
    "agent",
    "config",
    "log",
    "summary",
    "Api",
    "Graph",
    "Image",
    "Plotly",
    "Video",
    "Audio",
    "Table",
    "Html",
    "box3d",
    "Object3D",
    "Molecule",
    "Histogram",
    "ArtifactTTL",
    "log_artifact",
    "use_artifact",
    "log_model",
    "use_model",
    "link_model",
    "define_metric",
    "Error",
    "termsetup",
    "termlog",
    "termerror",
    "termwarn",
    "Artifact",
    "Settings",
    "teardown",
    "watch",
    "unwatch",
    "plot",
    "plot_table",
    "restore",
)

import os
from typing import (
    TYPE_CHECKING,
    Any,
    Callable,
    Dict,
    Iterable,
    List,
    Literal,
    Optional,
    Sequence,
    TextIO,
    Union,
)

import wandb.plot as plot
from wandb.analytics import Sentry
from wandb.apis import InternalApi
from wandb.apis import PublicApi as Api
from wandb.data_types import (
    Audio,
    Graph,
    Histogram,
    Html,
    Image,
    Molecule,
    Object3D,
    Plotly,
    Table,
    Video,
    box3d,
)
from wandb.errors import Error
from wandb.errors.term import termerror, termlog, termsetup, termwarn
from wandb.sdk import Artifact, Settings, wandb_config, wandb_metric, wandb_summary
from wandb.sdk.artifacts.artifact_ttl import ArtifactTTL
from wandb.sdk.interface.interface import PolicyName
from wandb.sdk.lib.paths import FilePathStr, StrPath
from wandb.sdk.wandb_run import Run
from wandb.sdk.wandb_setup import _WandbSetup
from wandb.wandb_controller import _WandbController

if TYPE_CHECKING:
    import torch  # type: ignore [import-not-found]

    import wandb
    from wandb.plot import CustomChart

__version__: str = "0.19.12.dev1"

run: Run | None
config: wandb_config.Config
summary: wandb_summary.Summary

# private attributes
_sentry: Sentry
api: InternalApi
patched: Dict[str, List[Callable]]

def require(
    requirement: str | Iterable[str] | None = None,
    experiment: str | Iterable[str] | None = None,
) -> None:
    """Indicate which experimental features are used by the script.

    This should be called before any other `wandb` functions, ideally right
    after importing `wandb`.

    Args:
        requirement: The name of a feature to require or an iterable of
            feature names.
        experiment: An alias for `requirement`.

    Raises:
        wandb.errors.UnsupportedError: If a feature name is unknown.
    """
    ...

def setup(settings: Settings | None = None) -> _WandbSetup:
    """Prepares W&B for use in the current process and its children.

    You can usually ignore this as it is implicitly called by `wandb.init()`.

    When using wandb in multiple processes, calling `wandb.setup()`
    in the parent process before starting child processes may improve
    performance and resource utilization.

    Note that `wandb.setup()` modifies `os.environ`, and it is important
    that child processes inherit the modified environment variables.

    See also `wandb.teardown()`.

    Args:
        settings: Configuration settings to apply globally. These can be
            overridden by subsequent `wandb.init()` calls.

    Example:
    ```python
    import multiprocessing

    import wandb

    def run_experiment(params):
        with wandb.init(config=params):
            # Run experiment
            pass

    if __name__ == "__main__":
        # Start backend and set global config
        wandb.setup(settings={"project": "my_project"})

        # Define experiment parameters
        experiment_params = [
            {"learning_rate": 0.01, "epochs": 10},
            {"learning_rate": 0.001, "epochs": 20},
        ]

        # Start multiple processes, each running a separate experiment
        processes = []
        for params in experiment_params:
            p = multiprocessing.Process(target=run_experiment, args=(params,))
            p.start()
            processes.append(p)

        # Wait for all processes to complete
        for p in processes:
            p.join()

        # Optional: Explicitly shut down the backend
        wandb.teardown()
    ```
    """
    ...

def teardown(exit_code: int | None = None) -> None:
    """Waits for W&B to finish and frees resources.

    Completes any runs that were not explicitly finished
    using `run.finish()` and waits for all data to be uploaded.

    It is recommended to call this at the end of a session
    that used `wandb.setup()`. It is invoked automatically
    in an `atexit` hook, but this is not reliable in certain setups
    such as when using Python's `multiprocessing` module.
    """
    ...

def init(
    entity: str | None = None,
    project: str | None = None,
    dir: StrPath | None = None,
    id: str | None = None,
    name: str | None = None,
    notes: str | None = None,
    tags: Sequence[str] | None = None,
    config: dict[str, Any] | str | None = None,
    config_exclude_keys: list[str] | None = None,
    config_include_keys: list[str] | None = None,
    allow_val_change: bool | None = None,
    group: str | None = None,
    job_type: str | None = None,
    mode: Literal["online", "offline", "disabled"] | None = None,
    force: bool | None = None,
    anonymous: Literal["never", "allow", "must"] | None = None,
    reinit: (
        bool
        | Literal[
            None,
            "default",
            "return_previous",
            "finish_previous",
            "create_new",
        ]
    ) = None,
    resume: bool | Literal["allow", "never", "must", "auto"] | None = None,
    resume_from: str | None = None,
    fork_from: str | None = None,
    save_code: bool | None = None,
    tensorboard: bool | None = None,
    sync_tensorboard: bool | None = None,
    monitor_gym: bool | None = None,
    settings: Settings | dict[str, Any] | None = None,
) -> Run:
    r"""Start a new run to track and log to W&B.

    In an ML training pipeline, you could add `wandb.init()` to the beginning of
    your training script as well as your evaluation script, and each piece would
    be tracked as a run in W&B.

    `wandb.init()` spawns a new background process to log data to a run, and it
    also syncs data to https://wandb.ai by default, so you can see your results
    in real-time. When you're done logging data, call `wandb.finish()` to end the run.
    If you don't call `run.finish()`, the run will end when your script exits.

    Run IDs must not contain any of the following special characters `/ \ # ? % :`

    Args:
        entity: The username or team name the runs are logged to.
            The entity must already exist, so ensure you create your account
            or team in the UI before starting to log runs. If not specified, the
            run will default your default entity. To change the default entity,
            go to your settings and update the
            "Default location to create new projects" under "Default team".
        project: The name of the project under which this run will be logged.
            If not specified, we use a heuristic to infer the project name based
            on the system, such as checking the git root or the current program
            file. If we can't infer the project name, the project will default to
            `"uncategorized"`.
        dir: The absolute path to the directory where experiment logs and
            metadata files are stored. If not specified, this defaults
            to the `./wandb` directory. Note that this does not affect the
            location where artifacts are stored when calling `download()`.
        id: A unique identifier for this run, used for resuming. It must be unique
            within the project and cannot be reused once a run is deleted. For
            a short descriptive name, use the `name` field,
            or for saving hyperparameters to compare across runs, use `config`.
        name: A short display name for this run, which appears in the UI to help
            you identify it. By default, we generate a random two-word name
            allowing easy cross-reference runs from table to charts. Keeping these
            run names brief enhances readability in chart legends and tables. For
            saving hyperparameters, we recommend using the `config` field.
        notes: A detailed description of the run, similar to a commit message in
            Git. Use this argument to capture any context or details that may
            help you recall the purpose or setup of this run in the future.
        tags: A list of tags to label this run in the UI. Tags are helpful for
            organizing runs or adding temporary identifiers like "baseline" or
            "production." You can easily add, remove tags, or filter by tags in
            the UI.
            If resuming a run, the tags provided here will replace any existing
            tags. To add tags to a resumed run without overwriting the current
            tags, use `run.tags += ["new_tag"]` after calling `run = wandb.init()`.
        config: Sets `wandb.config`, a dictionary-like object for storing input
            parameters to your run, such as model hyperparameters or data
            preprocessing settings.
            The config appears in the UI in an overview page, allowing you to
            group, filter, and sort runs based on these parameters.
            Keys should not contain periods (`.`), and values should be
            smaller than 10 MB.
            If a dictionary, `argparse.Namespace`, or `absl.flags.FLAGS` is
            provided, the key-value pairs will be loaded directly into
            `wandb.config`.
            If a string is provided, it is interpreted as a path to a YAML file,
            from which configuration values will be loaded into `wandb.config`.
        config_exclude_keys: A list of specific keys to exclude from `wandb.config`.
        config_include_keys: A list of specific keys to include in `wandb.config`.
        allow_val_change: Controls whether config values can be modified after their
            initial set. By default, an exception is raised if a config value is
            overwritten. For tracking variables that change during training, such as
            a learning rate, consider using `wandb.log()` instead. By default, this
            is `False` in scripts and `True` in Notebook environments.
        group: Specify a group name to organize individual runs as part of a larger
            experiment. This is useful for cases like cross-validation or running
            multiple jobs that train and evaluate a model on different test sets.
            Grouping allows you to manage related runs collectively in the UI,
            making it easy to toggle and review results as a unified experiment.
        job_type: Specify the type of run, especially helpful when organizing runs
            within a group as part of a larger experiment. For example, in a group,
            you might label runs with job types such as "train" and "eval".
            Defining job types enables you to easily filter and group similar runs
            in the UI, facilitating direct comparisons.
        mode: Specifies how run data is managed, with the following options:
        - `"online"` (default): Enables live syncing with W&B when a network
            connection is available, with real-time updates to visualizations.
        - `"offline"`: Suitable for air-gapped or offline environments; data
            is saved locally and can be synced later. Ensure the run folder
            is preserved to enable future syncing.
        - `"disabled"`: Disables all W&B functionality, making the run’s methods
            no-ops. Typically used in testing to bypass W&B operations.
        force: Determines if a W&B login is required to run the script. If `True`,
            the user must be logged in to W&B; otherwise, the script will not
            proceed. If `False` (default), the script can proceed without a login,
            switching to offline mode if the user is not logged in.
        anonymous: Specifies the level of control over anonymous data logging.
            Available options are:
        - `"never"` (default): Requires you to link your W&B account before
            tracking the run. This prevents unintentional creation of anonymous
            runs by ensuring each run is associated with an account.
        - `"allow"`: Enables a logged-in user to track runs with their account,
            but also allows someone running the script without a W&B account
            to view the charts and data in the UI.
        - `"must"`: Forces the run to be logged to an anonymous account, even
            if the user is logged in.
        reinit: Shorthand for the "reinit" setting. Determines the behavior of
            `wandb.init()` when a run is active.
        resume: Controls the behavior when resuming a run with the specified `id`.
            Available options are:
        - `"allow"`: If a run with the specified `id` exists, it will resume
            from the last step; otherwise, a new run will be created.
        - `"never"`: If a run with the specified `id` exists, an error will
            be raised. If no such run is found, a new run will be created.
        - `"must"`: If a run with the specified `id` exists, it will resume
            from the last step. If no run is found, an error will be raised.
        - `"auto"`: Automatically resumes the previous run if it crashed on
            this machine; otherwise, starts a new run.
        - `True`: Deprecated. Use `"auto"` instead.
        - `False`: Deprecated. Use the default behavior (leaving `resume`
            unset) to always start a new run.
            If `resume` is set, `fork_from` and `resume_from` cannot be
            used. When `resume` is unset, the system will always start a new run.
        resume_from: Specifies a moment in a previous run to resume a run from,
            using the format `{run_id}?_step={step}`. This allows users to truncate
            the history logged to a run at an intermediate step and resume logging
            from that step. The target run must be in the same project.
            If an `id` argument is also provided, the `resume_from` argument will
            take precedence.
            `resume`, `resume_from` and `fork_from` cannot be used together, only
            one of them can be used at a time.
            Note that this feature is in beta and may change in the future.
        fork_from: Specifies a point in a previous run from which to fork a new
            run, using the format `{id}?_step={step}`. This creates a new run that
            resumes logging from the specified step in the target run’s history.
            The target run must be part of the current project.
            If an `id` argument is also provided, it must be different from the
            `fork_from` argument, an error will be raised if they are the same.
            `resume`, `resume_from` and `fork_from` cannot be used together, only
            one of them can be used at a time.
            Note that this feature is in beta and may change in the future.
        save_code: Enables saving the main script or notebook to W&B, aiding in
            experiment reproducibility and allowing code comparisons across runs in
            the UI. By default, this is disabled, but you can change the default to
            enable on your settings page.
        tensorboard: Deprecated. Use `sync_tensorboard` instead.
        sync_tensorboard: Enables automatic syncing of W&B logs from TensorBoard
            or TensorBoardX, saving relevant event files for viewing in the W&B UI.
            saving relevant event files for viewing in the W&B UI. (Default: `False`)
        monitor_gym: Enables automatic logging of videos of the environment when
            using OpenAI Gym.
        settings: Specifies a dictionary or `wandb.Settings` object with advanced
            settings for the run.

    Raises:
        Error: if some unknown or internal error happened during the run
            initialization.
        AuthenticationError: if the user failed to provide valid credentials.
        CommError: if there was a problem communicating with the WandB server.
        UsageError: if the user provided invalid arguments.
        KeyboardInterrupt: if user interrupts the run.

    Returns:
        A `Run` object.


    Examples:
    `wandb.init()` returns a run object, and you can also access the run object
    with `wandb.run`:

    ```python
    import wandb

    config = {"lr": 0.01, "batch_size": 32}
    with wandb.init(config=config) as run:
        run.config.update({"architecture": "resnet", "depth": 34})

        # ... your training code here ...
    ```
    """
    ...

def finish(
    exit_code: int | None = None,
    quiet: bool | None = None,
) -> None:
    """Finish a run and upload any remaining data.

    Marks the completion of a W&B run and ensures all data is synced to the server.
    The run's final state is determined by its exit conditions and sync status.

    Run States:
    - Running: Active run that is logging data and/or sending heartbeats.
    - Crashed: Run that stopped sending heartbeats unexpectedly.
    - Finished: Run completed successfully (`exit_code=0`) with all data synced.
    - Failed: Run completed with errors (`exit_code!=0`).

    Args:
        exit_code: Integer indicating the run's exit status. Use 0 for success,
            any other value marks the run as failed.
        quiet: Deprecated. Configure logging verbosity
            using `wandb.Settings(quiet=...)`.
    """
    ...

def login(
    anonymous: Optional[Literal["must", "allow", "never"]] = None,
    key: Optional[str] = None,
    relogin: Optional[bool] = None,
    host: Optional[str] = None,
    force: Optional[bool] = None,
    timeout: Optional[int] = None,
    verify: bool = False,
    referrer: Optional[str] = None,
) -> bool:
    """Set up W&B login credentials.

    By default, this will only store credentials locally without
    verifying them with the W&B server. To verify credentials, pass
    `verify=True`.

    Args:
        anonymous: Set to "must", "allow", or "never".
            If set to "must", always log a user in anonymously. If set to
            "allow", only create an anonymous user if the user
            isn't already logged in. If set to "never", never log a
            user anonymously. Default set to "never".
        key: The API key to use.
        relogin: If true, will re-prompt for API key.
        host: The host to connect to.
        force: If true, will force a relogin.
        timeout: Number of seconds to wait for user input.
        verify: Verify the credentials with the W&B server.
        referrer: The referrer to use in the URL login request.


    Returns:
        bool: If `key` is configured

    Raises:
        AuthenticationError: If `api_key` fails verification with the server.
        UsageError: If `api_key` cannot be configured and no tty.
    """
    ...

def log(
    data: dict[str, Any],
    step: int | None = None,
    commit: bool | None = None,
    sync: bool | None = None,
) -> None:
    """Upload run data.

    Use `log` to log data from runs, such as scalars, images, video,
    histograms, plots, and tables.

    See our [guides to logging](https://docs.wandb.ai/guides/track/log) for
    live examples, code snippets, best practices, and more.

    The most basic usage is `run.log({"train-loss": 0.5, "accuracy": 0.9})`.
    This will save the loss and accuracy to the run's history and update
    the summary values for these metrics.

    Visualize logged data in the workspace at [wandb.ai](https://wandb.ai),
    or locally on a [self-hosted instance](https://docs.wandb.ai/guides/hosting)
    of the W&B app, or export data to visualize and explore locally, e.g. in
    Jupyter notebooks, with [our API](https://docs.wandb.ai/guides/track/public-api-guide).

    Logged values don't have to be scalars. Logging any wandb object is supported.
    For example `run.log({"example": wandb.Image("myimage.jpg")})` will log an
    example image which will be displayed nicely in the W&B UI.
    See the [reference documentation](https://docs.wandb.com/ref/python/data-types)
    for all of the different supported types or check out our
    [guides to logging](https://docs.wandb.ai/guides/track/log) for examples,
    from 3D molecular structures and segmentation masks to PR curves and histograms.
    You can use `wandb.Table` to log structured data. See our
    [guide to logging tables](https://docs.wandb.ai/guides/models/tables/tables-walkthrough)
    for details.

    The W&B UI organizes metrics with a forward slash (`/`) in their name
    into sections named using the text before the final slash. For example,
    the following results in two sections named "train" and "validate":

    ```
    run.log(
        {
            "train/accuracy": 0.9,
            "train/loss": 30,
            "validate/accuracy": 0.8,
            "validate/loss": 20,
        }
    )
    ```

    Only one level of nesting is supported; `run.log({"a/b/c": 1})`
    produces a section named "a/b".

    `run.log` is not intended to be called more than a few times per second.
    For optimal performance, limit your logging to once every N iterations,
    or collect data over multiple iterations and log it in a single step.

    With basic usage, each call to `log` creates a new "step".
    The step must always increase, and it is not possible to log
    to a previous step.

    Note that you can use any metric as the X axis in charts.
    In many cases, it is better to treat the W&B step like
    you'd treat a timestamp rather than a training step.

    ```python
    # Example: log an "epoch" metric for use as an X axis.
    run.log({"epoch": 40, "train-loss": 0.5})
    ```

    See also [define_metric](https://docs.wandb.ai/ref/python/run#define_metric).

    It is possible to use multiple `log` invocations to log to
    the same step with the `step` and `commit` parameters.
    The following are all equivalent:

    ```python
    # Normal usage:
    run.log({"train-loss": 0.5, "accuracy": 0.8})
    run.log({"train-loss": 0.4, "accuracy": 0.9})

    # Implicit step without auto-incrementing:
    run.log({"train-loss": 0.5}, commit=False)
    run.log({"accuracy": 0.8})
    run.log({"train-loss": 0.4}, commit=False)
    run.log({"accuracy": 0.9})

    # Explicit step:
    run.log({"train-loss": 0.5}, step=current_step)
    run.log({"accuracy": 0.8}, step=current_step)
    current_step += 1
    run.log({"train-loss": 0.4}, step=current_step)
    run.log({"accuracy": 0.9}, step=current_step)
    ```

    Args:
        data: A `dict` with `str` keys and values that are serializable
            Python objects including: `int`, `float` and `string`;
            any of the `wandb.data_types`; lists, tuples and NumPy arrays
            of serializable Python objects; other `dict`s of this
            structure.
        step: The step number to log. If `None`, then an implicit
            auto-incrementing step is used. See the notes in
            the description.
        commit: If true, finalize and upload the step. If false, then
            accumulate data for the step. See the notes in the description.
            If `step` is `None`, then the default is `commit=True`;
            otherwise, the default is `commit=False`.
        sync: This argument is deprecated and does nothing.

    Raises:
        wandb.Error: if called before `wandb.init`
        ValueError: if invalid data is passed

    Examples:
    ```python
    # Basic usage
    import wandb

    run = wandb.init()
    run.log({"accuracy": 0.9, "epoch": 5})
    ```

    ```python
    # Incremental logging
    import wandb

    run = wandb.init()
    run.log({"loss": 0.2}, commit=False)
    # Somewhere else when I'm ready to report this step:
    run.log({"accuracy": 0.8})
    ```

    ```python
    # Histogram
    import numpy as np
    import wandb

    # sample gradients at random from normal distribution
    gradients = np.random.randn(100, 100)
    run = wandb.init()
    run.log({"gradients": wandb.Histogram(gradients)})
    ```

    ```python
    # Image from numpy
    import numpy as np
    import wandb

    run = wandb.init()
    examples = []
    for i in range(3):
        pixels = np.random.randint(low=0, high=256, size=(100, 100, 3))
        image = wandb.Image(pixels, caption=f"random field {i}")
        examples.append(image)
    run.log({"examples": examples})
    ```

    ```python
    # Image from PIL
    import numpy as np
    from PIL import Image as PILImage
    import wandb

    run = wandb.init()
    examples = []
    for i in range(3):
        pixels = np.random.randint(low=0, high=256, size=(100, 100, 3), dtype=np.uint8)
        pil_image = PILImage.fromarray(pixels, mode="RGB")
        image = wandb.Image(pil_image, caption=f"random field {i}")
        examples.append(image)
    run.log({"examples": examples})
    ```

    ```python
    # Video from numpy
    import numpy as np
    import wandb

    run = wandb.init()
    # axes are (time, channel, height, width)
    frames = np.random.randint(low=0, high=256, size=(10, 3, 100, 100), dtype=np.uint8)
    run.log({"video": wandb.Video(frames, fps=4)})
    ```

    ```python
    # Matplotlib Plot
    from matplotlib import pyplot as plt
    import numpy as np
    import wandb

    run = wandb.init()
    fig, ax = plt.subplots()
    x = np.linspace(0, 10)
    y = x * x
    ax.plot(x, y)  # plot y = x^2
    run.log({"chart": fig})
    ```

    ```python
    # PR Curve
    import wandb

    run = wandb.init()
    run.log({"pr": wandb.plot.pr_curve(y_test, y_probas, labels)})
    ```

    ```python
    # 3D Object
    import wandb

    run = wandb.init()
    run.log(
        {
            "generated_samples": [
                wandb.Object3D(open("sample.obj")),
                wandb.Object3D(open("sample.gltf")),
                wandb.Object3D(open("sample.glb")),
            ]
        }
    )
    ```

    For more and more detailed examples, see
    [our guides to logging](https://docs.wandb.com/guides/track/log).
    """
    ...

def save(
    glob_str: str | os.PathLike | None = None,
    base_path: str | os.PathLike | None = None,
    policy: PolicyName = "live",
) -> bool | list[str]:
    """Sync one or more files to W&B.

    Relative paths are relative to the current working directory.

    A Unix glob, such as "myfiles/*", is expanded at the time `save` is
    called regardless of the `policy`. In particular, new files are not
    picked up automatically.

    A `base_path` may be provided to control the directory structure of
    uploaded files. It should be a prefix of `glob_str`, and the directory
    structure beneath it is preserved. It's best understood through

    Note: when given an absolute path or glob and no `base_path`, one
    directory level is preserved as in the example above.

    Args:
        glob_str: A relative or absolute path or Unix glob.
        base_path: A path to use to infer a directory structure; see examples.
        policy: One of `live`, `now`, or `end`.
        - live: upload the file as it changes, overwriting the previous version
        - now: upload the file once now
        - end: upload file when the run ends

    Returns:
        Paths to the symlinks created for the matched files.

        For historical reasons, this may return a boolean in legacy code.

    Examples:
    ```python
    wandb.save("these/are/myfiles/*")
    # => Saves files in a "these/are/myfiles/" folder in the run.

    wandb.save("these/are/myfiles/*", base_path="these")
    # => Saves files in an "are/myfiles/" folder in the run.

    wandb.save("/User/username/Documents/run123/*.txt")
    # => Saves files in a "run123/" folder in the run. See note below.

    wandb.save("/User/username/Documents/run123/*.txt", base_path="/User")
    # => Saves files in a "username/Documents/run123/" folder in the run.

    wandb.save("files/*/saveme.txt")
    # => Saves each "saveme.txt" file in an appropriate subdirectory
    #    of "files/".
    ```
    """
    ...

def sweep(
    sweep: Union[dict, Callable],
    entity: Optional[str] = None,
    project: Optional[str] = None,
    prior_runs: Optional[List[str]] = None,
) -> str:
    """Initialize a hyperparameter sweep.

    Search for hyperparameters that optimizes a cost function
    of a machine learning model by testing various combinations.

    Make note the unique identifier, `sweep_id`, that is returned.
    At a later step provide the `sweep_id` to a sweep agent.

    See [Sweep configuration structure](https://docs.wandb.ai/guides/sweeps/define-sweep-configuration)
    for information on how to define your sweep.

    Args:
      sweep: The configuration of a hyperparameter search.
        (or configuration generator).
        If you provide a callable, ensure that the callable does
        not take arguments and that it returns a dictionary that
        conforms to the W&B sweep config spec.
      entity: The username or team name where you want to send W&B
        runs created by the sweep to. Ensure that the entity you
        specify already exists. If you don't specify an entity,
        the run will be sent to your default entity,
        which is usually your username.
      project: The name of the project where W&B runs created from
        the sweep are sent to. If the project is not specified, the
        run is sent to a project labeled 'Uncategorized'.
      prior_runs: The run IDs of existing runs to add to this sweep.

    Returns:
      sweep_id: str. A unique identifier for the sweep.
    """
    ...

def controller(
    sweep_id_or_config: Optional[Union[str, Dict]] = None,
    entity: Optional[str] = None,
    project: Optional[str] = None,
) -> _WandbController:
    """Public sweep controller constructor.

    Examples:
    ```python
    import wandb

    tuner = wandb.controller(...)
    print(tuner.sweep_config)
    print(tuner.sweep_id)
    tuner.configure_search(...)
    tuner.configure_stopping(...)
    ```
    """
    ...

def agent(
    sweep_id: str,
    function: Optional[Callable] = None,
    entity: Optional[str] = None,
    project: Optional[str] = None,
    count: Optional[int] = None,
) -> None:
    """Start one or more sweep agents.

    The sweep agent uses the `sweep_id` to know which sweep it
    is a part of, what function to execute, and (optionally) how
    many agents to run.

    Args:
        sweep_id: The unique identifier for a sweep. A sweep ID
            is generated by W&B CLI or Python SDK.
        function: A function to call instead of the "program"
            specified in the sweep config.
        entity: The username or team name where you want to send W&B
            runs created by the sweep to. Ensure that the entity you
            specify already exists. If you don't specify an entity,
            the run will be sent to your default entity,
            which is usually your username.
        project: The name of the project where W&B runs created from
            the sweep are sent to. If the project is not specified, the
            run is sent to a project labeled "Uncategorized".
        count: The number of sweep config trials to try.
    """
    ...

def define_metric(
    name: str,
    step_metric: str | wandb_metric.Metric | None = None,
    step_sync: bool | None = None,
    hidden: bool | None = None,
    summary: str | None = None,
    goal: str | None = None,
    overwrite: bool | None = None,
) -> wandb_metric.Metric:
    """Customize metrics logged with `wandb.log()`.

    Args:
        name: The name of the metric to customize.
        step_metric: The name of another metric to serve as the X-axis
            for this metric in automatically generated charts.
        step_sync: Automatically insert the last value of step_metric into
            `run.log()` if it is not provided explicitly. Defaults to True
             if step_metric is specified.
        hidden: Hide this metric from automatic plots.
        summary: Specify aggregate metrics added to summary.
            Supported aggregations include "min", "max", "mean", "last",
            "best", "copy" and "none". "best" is used together with the
            goal parameter. "none" prevents a summary from being generated.
            "copy" is deprecated and should not be used.
        goal: Specify how to interpret the "best" summary type.
            Supported options are "minimize" and "maximize".
        overwrite: If false, then this call is merged with previous
            `define_metric` calls for the same metric by using their
            values for any unspecified parameters. If true, then
            unspecified parameters overwrite values specified by
            previous calls.

    Returns:
        An object that represents this call but can otherwise be discarded.
    """
    ...

def log_artifact(
    artifact_or_path: Artifact | StrPath,
    name: str | None = None,
    type: str | None = None,
    aliases: list[str] | None = None,
    tags: list[str] | None = None,
) -> Artifact:
    """Declare an artifact as an output of a run.

    Args:
        artifact_or_path: A path to the contents of this artifact,
            can be in the following forms
        - `/local/directory`
        - `/local/directory/file.txt`
        - `s3://bucket/path`
        name: An artifact name. Defaults to the basename of the path
            prepended with the current run id if not specified.
            Valid names can be in the following forms:
        - name:version
        - name:alias
        - digest
        type: The type of artifact to log. Common examples include
            `dataset` and `model`
        aliases: Aliases to apply to this artifact,
            defaults to `["latest"]`
        tags: Tags to apply to this artifact, if any.

    Returns:
        An `Artifact` object.
    """
    ...

def use_artifact(
    artifact_or_name: str | Artifact,
    type: str | None = None,
    aliases: list[str] | None = None,
    use_as: str | None = None,
) -> Artifact:
    """Declare an artifact as an input to a run.

    Call `download` or `file` on the returned object to get the contents locally.

    Args:
        artifact_or_name: An artifact name.
            May be prefixed with project/ or entity/project/. You can also pass an Artifact object
            created by calling `wandb.Artifact`.
            If no entity is specified in the name, the Run or API setting's entity is used.
            Valid names can be in the following forms:
        - name:version
        - name:alias
        type: The type of artifact to use.
        aliases: Aliases to apply to this artifact
        use_as: Optional string indicating what purpose the artifact was used with.
                                   Will be shown in UI.

    Returns:
        An `Artifact` object.
    """
    ...

def log_model(
    path: StrPath,
    name: str | None = None,
    aliases: list[str] | None = None,
) -> None:
    """Logs a model artifact as an output of this run.

    Args:
        path: A path to the contents of this model, can be in the following forms
        - `/local/directory`
        - `/local/directory/file.txt`
        - `s3://bucket/path`
        name: A name to assign to the model artifact that the file
            contents will be added to.
            The string must contain only alphanumeric characters such as
            dashes, underscores, and dots.
            This will default to the basename of the path prepended with the current
            run id  if not specified.
        aliases: Aliases to apply to the created model artifact,
                defaults to `["latest"]`

    Returns:
        None

    Raises:
        ValueError: if name has invalid special characters.

    Examples:
    ```python
    run.log_model(
        path="/local/directory",
        name="my_model_artifact",
        aliases=["production"],
    )
    ```

    Invalid usage

    ```python
    run.log_model(
        path="/local/directory",
        name="my_entity/my_project/my_model_artifact",
        aliases=["production"],
    )
    ```
    """
    ...

def use_model(name: str) -> FilePathStr:
    """Download the files logged in a model artifact `name`.

    Args:
        name: A model artifact name. `name` must match the name of
            an existing logged model artifact. May be prefixed
            with entity/project/. Valid names can be in the following forms:
        - model_artifact_name:version
        - model_artifact_name:alias

    Raises:
        AssertionError: if model artifact `name` is of a type
            that does not contain the substring 'model'.

    Returns:
        path: path to downloaded model artifact file(s).

    Examples:
    ```python
    run.use_model(
        name="my_model_artifact:latest",
    )

    run.use_model(
        name="my_project/my_model_artifact:v0",
    )

    run.use_model(
        name="my_entity/my_project/my_model_artifact:<digest>",
    )
    ```

    Invalid usage

    ```python
    run.use_model(
        name="my_entity/my_project/my_model_artifact",
    )
    ```
    """
    ...

def link_model(
    path: StrPath,
    registered_model_name: str,
    name: str | None = None,
    aliases: list[str] | None = None,
) -> Artifact | None:
    """Log a model artifact version and link it to a registered model in the model registry.

    The linked model version will be visible in the UI for the
    specified registered model.

    Args:
        path: A path to the contents of this model, can be in the following forms:
        - `/local/directory`
        - `/local/directory/file.txt`
        - `s3://bucket/path`
        registered_model_name: The name of the registered model that
            the model is to be linked to. A registered model is a
            collection of model versions linked to the model registry,
            typically representing a team's specific ML Task.
            The entity that this registered model belongs to will be derived from the run
        name: The name of the model artifact that files in `path`
            will be logged to. This will default to the basename of
            the path prepended with the current run id  if not specified.
        aliases: Alias(es) that will only be applied on this linked artifact
            inside the registered model.
            The alias "latest" will always be applied to the latest
            version of an artifact that is linked.

    Raises:
        AssertionError: If registered_model_name is a path or
            if model artifact `name` is of a type that does not
            contain the substring 'model'
        ValueError: if name has invalid special characters

    Returns:
<<<<<<< HEAD
        None

    Examples:
    ```python
    run.link_model(
        path="/local/directory",
        registered_model_name="my_reg_model",
        name="my_model_artifact",
        aliases=["production"],
    )
    ```

    Invalid usage

    ```python
    run.link_model(
        path="/local/directory",
        registered_model_name="my_entity/my_project/my_reg_model",
        name="my_model_artifact",
        aliases=["production"],
    )

    run.link_model(
        path="/local/directory",
        registered_model_name="my_reg_model",
        name="my_entity/my_project/my_model_artifact",
        aliases=["production"],
    )
    ```
=======
        The linked artifact if linking was successful, otherwise None.
>>>>>>> 4c138af9
    """
    ...

def plot_table(
    vega_spec_name: str,
    data_table: wandb.Table,
    fields: dict[str, Any],
    string_fields: dict[str, Any] | None = None,
    split_table: bool = False,
) -> CustomChart:
    """Creates a custom charts using a Vega-Lite specification and a `wandb.Table`.

    This function creates a custom chart based on a Vega-Lite specification and
    a data table represented by a `wandb.Table` object. The specification needs
    to be predefined and stored in the W&B backend. The function returns a custom
    chart object that can be logged to W&B using `wandb.log()`.

    Args:
        vega_spec_name: The name or identifier of the Vega-Lite spec
            that defines the visualization structure.
        data_table: A `wandb.Table` object containing the data to be
            visualized.
        fields: A mapping between the fields in the Vega-Lite spec and the
            corresponding columns in the data table to be visualized.
        string_fields: A dictionary for providing values for any string constants
            required by the custom visualization.
        split_table: Whether the table should be split into a separate section
            in the W&B UI. If `True`, the table will be displayed in a section named
            "Custom Chart Tables". Default is `False`.

    Returns:
        CustomChart: A custom chart object that can be logged to W&B. To log the
            chart, pass it to `wandb.log()`.

    Raises:
        wandb.Error: If `data_table` is not a `wandb.Table` object.

    Example:
    ```python
    # Create a custom chart using a Vega-Lite spec and the data table.
    import wandb

    wandb.init()

    data = [[1, 1], [2, 2], [3, 3], [4, 4], [5, 5]]
    table = wandb.Table(data=data, columns=["x", "y"])

    fields = {"x": "x", "y": "y", "title": "MY TITLE"}

    # Create a custom title with `string_fields`.
    my_custom_chart = wandb.plot_table(
        vega_spec_name="wandb/line/v0",
        data_table=table,
        fields=fields,
        string_fields={"title": "Title"},
    )

    wandb.log({"custom_chart": my_custom_chart})
    ```
    """
    ...

def watch(
    models: torch.nn.Module | Sequence[torch.nn.Module],
    criterion: torch.F | None = None,
    log: Literal["gradients", "parameters", "all"] | None = "gradients",
    log_freq: int = 1000,
    idx: int | None = None,
    log_graph: bool = False,
) -> None:
    """Hooks into the given PyTorch model(s) to monitor gradients and the model's computational graph.

    This function can track parameters, gradients, or both during training. It should be
    extended to support arbitrary machine learning models in the future.

    Args:
        models: A single model or a sequence of models to be monitored.
        criterion: The loss function being optimized (optional).
        log: Specifies whether
            to log "gradients", "parameters", or "all". Set to None to disable logging. (default="gradients")
        log_freq: Frequency (in batches) to log gradients and parameters. (default=1000)
        idx: Index used when tracking multiple models with `wandb.watch`. (default=None)
        log_graph: Whether to log the model's computational graph. (default=False)

    Raises:
        ValueError:
            If `wandb.init` has not been called or if any of the models are not instances
            of `torch.nn.Module`.
    """
    ...

def unwatch(
    models: torch.nn.Module | Sequence[torch.nn.Module] | None = None,
) -> None:
    """Remove pytorch model topology, gradient and parameter hooks.

    Args:
        models: Optional list of pytorch models that have had watch called on them
    """
    ...

def restore(
    name: str,
    run_path: str | None = None,
    replace: bool = False,
    root: str | None = None,
) -> None | TextIO:
    """Download the specified file from cloud storage.

    File is placed into the current directory or run directory.
    By default, will only download the file if it doesn't already exist.

    Args:
        name: the name of the file
        run_path: Path to a run to pull files from
            `username/project_name/run_id`. If `wandb.init`
            has not been called, this is required.
        replace: whether to download the file even if it already exists locally
        root: the directory to download the file to.  Defaults to the current
            directory or the run directory if `wandb.init` was called.

    Returns:
        None if it can't find the file, otherwise a file object open for reading

    Raises:
        wandb.CommError: if we can't connect to the wandb backend
        ValueError: if the file is not found or can't find run_path
    """
    ...<|MERGE_RESOLUTION|>--- conflicted
+++ resolved
@@ -1071,8 +1071,7 @@
         ValueError: if name has invalid special characters
 
     Returns:
-<<<<<<< HEAD
-        None
+        The linked artifact if linking was successful, otherwise None.
 
     Examples:
     ```python
@@ -1101,9 +1100,6 @@
         aliases=["production"],
     )
     ```
-=======
-        The linked artifact if linking was successful, otherwise None.
->>>>>>> 4c138af9
     """
     ...
 
