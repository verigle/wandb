class Error(Exception):
    """Base W&B Error"""

    def __init__(self, message):
        super(Error, self).__init__(message)
        self.message = message

    # For python 2 support
    def encode(self, encoding):
        return self.message


class CommError(Error):
    """Error communicating with W&B"""

    def __init__(self, msg, exc=None):
        super(CommError, self).__init__(msg)
        self.message = msg
        self.exc = exc


class UsageError(Error):
    """API Usage Error"""

    pass


class LogError(Error):
    """Raised when wandb.log() fails"""

    pass


class LogMultiprocessError(LogError):
    """Raised when wandb.log() fails because of multiprocessing"""

    pass


<<<<<<< HEAD
class ShellCommandException(Error):
    """Shell command Error"""
=======
class RequireError(Error):
    """Raised when wandb.require() fails"""
>>>>>>> 9b682426

    pass


<<<<<<< HEAD
class ExecutionException(Error):
    """Generic execution exception"""

    pass


class LaunchException(Error):
    """Raised when a known error occurs in wandb launch """


=======
>>>>>>> 9b682426
__all__ = [
    "Error",
    "UsageError",
    "CommError",
    "LogError",
    "LogMultiprocessError",
<<<<<<< HEAD
    "ShellCommandException",
    "ExecutionException",
    "LaunchException",
=======
    "RequireError",
>>>>>>> 9b682426
]<|MERGE_RESOLUTION|>--- conflicted
+++ resolved
@@ -37,18 +37,18 @@
     pass
 
 
-<<<<<<< HEAD
 class ShellCommandException(Error):
     """Shell command Error"""
-=======
-class RequireError(Error):
-    """Raised when wandb.require() fails"""
->>>>>>> 9b682426
 
     pass
 
 
-<<<<<<< HEAD
+class RequireError(Error):
+    """Raised when wandb.require() fails"""
+
+    pass
+
+
 class ExecutionException(Error):
     """Generic execution exception"""
 
@@ -58,20 +58,17 @@
 class LaunchException(Error):
     """Raised when a known error occurs in wandb launch """
 
+    pass
 
-=======
->>>>>>> 9b682426
+
 __all__ = [
     "Error",
     "UsageError",
     "CommError",
     "LogError",
     "LogMultiprocessError",
-<<<<<<< HEAD
     "ShellCommandException",
+    "RequireError",
     "ExecutionException",
     "LaunchException",
-=======
-    "RequireError",
->>>>>>> 9b682426
 ]