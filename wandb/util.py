--- conflicted
+++ resolved
@@ -26,15 +26,6 @@
 from sys import getsizeof
 import tarfile
 import tempfile
-<<<<<<< HEAD
-import types
-from typing import Optional
-import yaml
-from datetime import date, datetime
-import platform
-from six.moves import urllib
-from typing import Any, Dict, Union
-=======
 import threading
 import time
 import traceback
@@ -55,30 +46,18 @@
     Union,
 )
 import urllib
->>>>>>> 55b885c1
 
 import requests
 import sentry_sdk  # type: ignore
 from sentry_sdk import capture_exception, capture_message
 import shortuuid  # type: ignore
 import six
-<<<<<<< HEAD
-from six.moves import queue, input
-from sys import getsizeof
-from six.moves.collections_abc import Mapping, Sequence
-from importlib import import_module
-import sentry_sdk
-from sentry_sdk import capture_exception
-from sentry_sdk import capture_message
-from wandb.env import error_reporting_enabled, get_app_url
-from wandb.sdk.internal.settings_static import SettingsStatic
-from wandb.sdk.wandb_settings import Settings
-
-=======
->>>>>>> 55b885c1
+
 import wandb
 from wandb.env import error_reporting_enabled, get_app_url, SENTRY_DSN
 from wandb.errors import CommError, term, UsageError
+from wandb.sdk.internal.settings_static import SettingsStatic
+from wandb.sdk.wandb_settings import Settings
 import yaml
 
 logger = logging.getLogger(__name__)
@@ -93,8 +72,7 @@
     SENTRY_ENV = "development"
 else:
     SENTRY_ENV = "production"
-
-<<<<<<< HEAD
+    
 
 PLATFORM_WINDOWS = "windows"
 PLATFORM_LINUX = "linux"
@@ -115,11 +93,9 @@
     else:
         return PLATFORM_UNKNOWN
 
-
-=======
+      
 # TODO(sentry): This code needs to be moved, sentry shouldn't be initialized as a
 # side effect of loading a module.
->>>>>>> 55b885c1
 if error_reporting_enabled():
     default_dsn = (
         "https://a2f1d701163c42b097b9588e56b1c37e@o151352.ingest.sentry.io/5288891"
@@ -194,16 +170,9 @@
 
 
 def sentry_set_scope(
-<<<<<<< HEAD
     settings_dict: Union[Settings, SettingsStatic, Dict, None] = None,
     process_context: Optional[str] = None,
-=======
-    process_context: Optional[str],
-    entity: Optional[str],
-    project: Optional[str],
-    email: Optional[str] = None,
-    url: Optional[str] = None,
->>>>>>> 55b885c1
+
 ) -> None:
     # Using GLOBAL_HUB means these tags will persist between threads.
     # Normally there is one hub per thread.
