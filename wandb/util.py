--- conflicted
+++ resolved
@@ -357,11 +357,6 @@
 ) -> Any:
     """
     Return module or None. Absolute import is required.
-<<<<<<< HEAD
-    
-=======
-
->>>>>>> 1079a041
     :param (str) name: Dot-separated module path. E.g., 'scipy.stats'.
     :param (str) required: A string to raise a ValueError if missing
     :param (bool) lazy: If True, return a lazy loader for the module.
