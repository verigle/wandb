--- conflicted
+++ resolved
@@ -29,10 +29,7 @@
 import wandb
 import wandb.util
 from wandb.sdk.data_types import trace_tree
-<<<<<<< HEAD
-=======
 from wandb.sdk.lib import telemetry as wb_telemetry
->>>>>>> 5d9cf59a
 from wandb.sdk.lib.paths import StrPath
 
 _ = wandb.util.get_module(
