--- conflicted
+++ resolved
@@ -1,10 +1,7 @@
 """Batching file prepare requests to our API."""
 
 import concurrent.futures
-<<<<<<< HEAD
 import functools
-=======
->>>>>>> 9c1e9726
 import os
 import queue
 import shutil
@@ -40,11 +37,7 @@
     artifact_id: str
     finalize: bool
     before_commit: step_upload.PreCommitFn
-<<<<<<< HEAD
-    result_fut: "concurrent.futures.Future[None]"
-=======
     result_future: "concurrent.futures.Future[None]"
->>>>>>> 9c1e9726
 
 
 class RequestFinish(NamedTuple):
@@ -131,14 +124,10 @@
             elif isinstance(req, RequestCommitArtifact):
                 self._output_queue.put(
                     step_upload.RequestCommitArtifact(
-<<<<<<< HEAD
-                        req.artifact_id, req.finalize, req.before_commit, req.result_fut
-=======
                         req.artifact_id,
                         req.finalize,
                         req.before_commit,
                         req.result_future,
->>>>>>> 9c1e9726
                     )
                 )
             elif isinstance(req, RequestFinish):
