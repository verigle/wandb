import logging
import os
import threading
from pathlib import Path
from typing import TYPE_CHECKING, NamedTuple, Optional

import wandb
import wandb.util

if TYPE_CHECKING:
    import queue

    from wandb.filesync import dir_watcher, stats, step_upload
    from wandb.sdk.internal import file_stream, internal_api


class EventJobDone(NamedTuple):
    job: "UploadJob"
    exception: Optional[Exception]


logger = logging.getLogger(__name__)


class UploadJob(threading.Thread):
    def __init__(
        self,
        done_queue: "queue.Queue[step_upload.Event]",
        stats: "stats.Stats",
        api: "internal_api.Api",
        file_stream: "file_stream.FileStreamApi",
        silent: bool,
        save_name: "dir_watcher.SaveName",
        path: "dir_watcher.PathStr",
        artifact_id: Optional[str],
        md5: Optional[str],
        copied: bool,
        save_fn: Optional["step_upload.SaveFn"],
        digest: Optional[str],
    ) -> None:
        """A file upload thread.

        Arguments:
            done_queue: queue.Queue in which to put an EventJobDone event when
                the upload finishes.
            push_function: function(save_name, actual_path) which actually uploads
                the file.
            save_name: string logical location of the file relative to the run
                directory.
            path: actual string path of the file to upload on the filesystem.
        """
        self._done_queue = done_queue
        self._stats = stats
        self._api = api
        self._file_stream = file_stream
        self.silent = silent
        self.save_name = save_name
        self.save_path = Path(path)
        self.artifact_id = artifact_id
        self.md5 = md5
        self.copied = copied
        self.save_fn = save_fn
        self.digest = digest
        super().__init__()

    def run(self) -> None:
        exception = None
        try:
            self.push()
        except Exception as e:
            exception = e
            self._stats.update_failed_file(self.save_name)
            logger.exception("Failed to upload file: %s", self.save_path)
            wandb.util.sentry_exc(e)
            if not self.silent:
                details = f"{type(e).__name__}: {e}"
                if (
                    hasattr(e, "response")
                    and hasattr(e.response, "content")
                    and isinstance(e.response.content, (str, bytes))
                ):
                    details += f": {e.response.content!r}"
                wandb.termerror(f"Error uploading {self.save_name!r}: {details}")
        finally:
            if self.copied and os.path.isfile(self.save_path):
                os.remove(self.save_path)
            self._done_queue.put(EventJobDone(self, exception))
            if exception is None:
                self._file_stream.push_success(self.artifact_id, self.save_name)  # type: ignore

    def push(self) -> None:
        if self.save_fn:
            # Retry logic must happen in save_fn currently
            deduped = self.save_fn(
                lambda _, t: self._stats.update_uploaded_file(self.save_path, t)
            )

            if deduped:
                logger.info("Skipped uploading %s", self.save_path)
                self._stats.set_file_deduped(self.save_path)
            else:
                logger.info("Uploaded file %s", self.save_path)

            return

        if self.md5:
            # This is the new artifact manifest upload flow, in which we create the
            # database entry for the manifest file before creating it. This is used for
            # artifact L0 files. Which now is only artifact_manifest.json
            _, response = self._api.create_artifact_manifest(
                self.save_name, self.md5, self.artifact_id
            )
            upload_url = response["uploadUrl"]
            upload_headers = response["uploadHeaders"]
        else:
            # The classic file upload flow. We get a signed url and upload the file
            # then the backend handles the cloud storage metadata callback to create the
            # file entry. This flow has aged like a fine wine.
            project = self._api.get_project()
            _, upload_headers, result = self._api.upload_urls(project, [self.save_name])
            file_info = result[self.save_name]
            upload_url = file_info["url"]

        if upload_url is None:
            logger.info("Skipped uploading %s", self.save_path)
            self._stats.set_file_deduped(self.save_path)
        else:
            extra_headers = {}
            for upload_header in upload_headers:
                key, val = upload_header.split(":", 1)
                extra_headers[key] = val
            # Copied from push TODO(artifacts): clean up
            # If the upload URL is relative, fill it in with the base URL,
            # since its a proxied file store like the on-prem VM.
            if upload_url.startswith("/"):
                upload_url = f"{self._api.api_url}{upload_url}"
<<<<<<< HEAD
            with open(self.save_path, "rb") as f:
                self._api.upload_file_retry(
                    upload_url,
                    f,
                    lambda _, t: self.progress(t),
                    extra_headers=extra_headers,
                )
            logger.info("Uploaded file %s", self.save_path)
=======
            try:
                with open(self.save_path, "rb") as f:
                    self._api.upload_file_retry(
                        upload_url,
                        f,
                        lambda _, t: self.progress(t),
                        extra_headers=extra_headers,
                    )
                logger.info("Uploaded file %s", self.save_path)
            except Exception as e:
                self._stats.update_failed_file(self.save_path)
                logger.exception("Failed to upload file: %s", self.save_path)
                wandb.util.sentry_exc(e)
                if not self.silent:
                    wandb.termerror(
                        'Error uploading "{}": {}, {}'.format(
                            self.save_name, type(e).__name__, e
                        )
                    )
                return False
        return True
>>>>>>> 7d5bb6f8

    def progress(self, total_bytes: int) -> None:
        self._stats.update_uploaded_file(self.save_path, total_bytes)<|MERGE_RESOLUTION|>--- conflicted
+++ resolved
@@ -69,7 +69,7 @@
             self.push()
         except Exception as e:
             exception = e
-            self._stats.update_failed_file(self.save_name)
+            self._stats.update_failed_file(self.save_path)
             logger.exception("Failed to upload file: %s", self.save_path)
             wandb.util.sentry_exc(e)
             if not self.silent:
@@ -134,7 +134,6 @@
             # since its a proxied file store like the on-prem VM.
             if upload_url.startswith("/"):
                 upload_url = f"{self._api.api_url}{upload_url}"
-<<<<<<< HEAD
             with open(self.save_path, "rb") as f:
                 self._api.upload_file_retry(
                     upload_url,
@@ -143,29 +142,6 @@
                     extra_headers=extra_headers,
                 )
             logger.info("Uploaded file %s", self.save_path)
-=======
-            try:
-                with open(self.save_path, "rb") as f:
-                    self._api.upload_file_retry(
-                        upload_url,
-                        f,
-                        lambda _, t: self.progress(t),
-                        extra_headers=extra_headers,
-                    )
-                logger.info("Uploaded file %s", self.save_path)
-            except Exception as e:
-                self._stats.update_failed_file(self.save_path)
-                logger.exception("Failed to upload file: %s", self.save_path)
-                wandb.util.sentry_exc(e)
-                if not self.silent:
-                    wandb.termerror(
-                        'Error uploading "{}": {}, {}'.format(
-                            self.save_name, type(e).__name__, e
-                        )
-                    )
-                return False
-        return True
->>>>>>> 7d5bb6f8
 
     def progress(self, total_bytes: int) -> None:
         self._stats.update_uploaded_file(self.save_path, total_bytes)