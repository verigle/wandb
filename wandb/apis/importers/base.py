--- conflicted
+++ resolved
@@ -194,13 +194,8 @@
             {"files": [[f"{self.run_dir}/files/wandb-metadata.json", "end"]]}
         )
 
-<<<<<<< HEAD
-    def _make_artifact_record(self, art) -> pb.Record:
-        proto = self.interface._make_artifact(art)
-=======
     def _make_artifact_record(self, artifact) -> pb.Record:
         proto = self.interface._make_artifact(artifact)
->>>>>>> 942b70c0
         proto.run_id = self.run_id()
         proto.project = self.project()
         proto.entity = self.entity()
@@ -336,9 +331,10 @@
             sm.send(run._make_metadata_files_record())
             for history_record in run._make_history_records():
                 sm.send(history_record)
-<<<<<<< HEAD
-            for art in run.artifacts():
-                sm.send(run._make_artifact_record(art))
+            artifacts = run.artifacts()
+            if artifacts is not None:
+                for artifact in artifacts:
+                    sm.send(run._make_artifact_record(artifact))
             sm.send(run._make_telem_record())
 
 
@@ -349,11 +345,4 @@
         elif hasattr(v, "keys"):
             d[k] = dict(v)
             cast_dictlike_to_dict(d[k])
-    return d
-=======
-            artifacts = run.artifacts()
-            if artifacts is not None:
-                for artifact in artifacts:
-                    sm.send(run._make_artifact_record(artifact))
-            sm.send(run._make_telem_record())
->>>>>>> 942b70c0
+    return d