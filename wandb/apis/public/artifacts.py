--- conflicted
+++ resolved
@@ -117,12 +117,8 @@
         return self.last_response.page_info.has_next_page
 
     @property
-<<<<<<< HEAD
-    def cursor(self) -> Optional[str]:
-        """Returns the cursor for the next page of results."""
-=======
     def cursor(self) -> str | None:
->>>>>>> 9a1d09f7
+      """Returns the cursor for the next page of results."""
         if self.last_response is None:
             return None
         return self.last_response.edges[-1].cursor
@@ -131,12 +127,8 @@
         """Update the cursor variable for pagination."""
         self.variables.update({"cursor": self.cursor})
 
-<<<<<<< HEAD
-    def convert_objects(self) -> List["ArtifactType"]:
+    def convert_objects(self) -> list[ArtifactType]:
         """Convert the raw response data into a list of ArtifactType objects."""
-=======
-    def convert_objects(self) -> list[ArtifactType]:
->>>>>>> 9a1d09f7
         if self.last_response is None:
             return []
 
@@ -181,14 +173,9 @@
         if self._attrs is None:
             self.load()
 
-<<<<<<< HEAD
-    def load(self):
+    def load(self) -> Mapping[str, Any]:
         """Load the artifact type attributes from W&B."""
-        data: Optional[Mapping[str, Any]] = self.client.execute(
-=======
-    def load(self) -> Mapping[str, Any]:
         data: Mapping[str, Any] | None = self.client.execute(
->>>>>>> 9a1d09f7
             gql(PROJECT_ARTIFACT_TYPE_GQL),
             variable_values={
                 "entityName": self.entity,
@@ -204,18 +191,17 @@
         return self._attrs
 
     @property
-<<<<<<< HEAD
-    def id(self):
+    def id(self) -> str:
         """The unique identifier of the artifact type."""
         return self._attrs["id"]
 
     @property
-    def name(self):
-        """The name of the artifact type."""
+    def name(self) -> str:
+        """The name of the artifact type."""      
         return self._attrs["name"]
 
     @normalize_exceptions
-    def collections(self, per_page=50):
+    def collections(self, per_page: int = 50) -> ArtifactCollections:
         """Get all artifact collections associated with this artifact type.
 
         Args:
@@ -224,27 +210,12 @@
         """
         return ArtifactCollections(self.client, self.entity, self.project, self.type)
 
-    def collection(self, name):
+    def collection(self, name: str) -> ArtifactCollection:
         """Get a specific artifact collection by name.
 
         Args:
             name (str): The name of the artifact collection to retrieve.
-        """
-=======
-    def id(self) -> str:
-        return self._attrs["id"]
-
-    @property
-    def name(self) -> str:
-        return self._attrs["name"]
-
-    @normalize_exceptions
-    def collections(self, per_page: int = 50) -> ArtifactCollections:
-        """Artifact collections."""
-        return ArtifactCollections(self.client, self.entity, self.project, self.type)
-
-    def collection(self, name: str) -> ArtifactCollection:
->>>>>>> 9a1d09f7
+        """      
         return ArtifactCollection(
             self.client, self.entity, self.project, name, self.type
         )
@@ -254,7 +225,6 @@
 
 
 class ArtifactCollections(SizedPaginator["ArtifactCollection"]):
-<<<<<<< HEAD
     """Artifact collections of a specific type in a project.
 
     Args:
@@ -264,11 +234,7 @@
         type_name: The name of the artifact type for which to fetch collections.
         per_page: The number of artifact collections to fetch per page. Default is 50.
     """
-
-    last_response: Optional[ArtifactCollectionsFragment]
-=======
     last_response: ArtifactCollectionsFragment | None
->>>>>>> 9a1d09f7
 
     def __init__(
         self,
@@ -339,15 +305,10 @@
         """Update the cursor variable for pagination."""
         self.variables.update({"cursor": self.cursor})
 
-<<<<<<< HEAD
-    def convert_objects(self) -> List["ArtifactCollection"]:
-        """Convert the raw response data into a list of ArtifactCollection objects."""
-=======
     def convert_objects(self) -> list[ArtifactCollection]:
+        """Convert the raw response data into a list of ArtifactCollection objects."""      
         if self.last_response is None:
             return []
-
->>>>>>> 9a1d09f7
         return [
             ArtifactCollection(
                 client=self.client,
@@ -412,13 +373,8 @@
         return self._attrs["id"]
 
     @normalize_exceptions
-<<<<<<< HEAD
-    def artifacts(self, per_page: int = 50) -> "Artifacts":
+    def artifacts(self, per_page: int = 50) -> Artifacts:
         """Get all artifacts in the collection."""
-=======
-    def artifacts(self, per_page: int = 50) -> Artifacts:
-        """Artifacts."""
->>>>>>> 9a1d09f7
         return Artifacts(
             client=self.client,
             entity=self.entity,
@@ -530,12 +486,8 @@
         return self._description
 
     @description.setter
-<<<<<<< HEAD
-    def description(self, description: Optional[str]) -> None:
+    def description(self, description: str | None) -> None:
         """Set the description of the artifact collection."""
-=======
-    def description(self, description: str | None) -> None:
->>>>>>> 9a1d09f7
         self._description = description
 
     @property
@@ -544,12 +496,8 @@
         return self._tags
 
     @tags.setter
-<<<<<<< HEAD
-    def tags(self, tags: List[str]) -> None:
+    def tags(self, tags: list[str]) -> None:
         """Set the tags associated with the artifact collection."""
-=======
-    def tags(self, tags: list[str]) -> None:
->>>>>>> 9a1d09f7
         if any(not re.match(r"^[-\w]+([ ]+[-\w]+)*$", tag) for tag in tags):
             raise ValueError(
                 "Tags must only contain alphanumeric characters or underscores separated by spaces or hyphens"
@@ -572,12 +520,8 @@
         return self._type
 
     @type.setter
-<<<<<<< HEAD
-    def type(self, type: List[str]) -> None:
+    def type(self, type: list[str]) -> None:
         """Set the type of the artifact collection."""
-=======
-    def type(self, type: list[str]) -> None:
->>>>>>> 9a1d09f7
         if not self.is_sequence():
             raise ValueError(
                 "Type can only be changed if the artifact collection is a sequence."
@@ -664,8 +608,7 @@
         return f"<ArtifactCollection {self._name} ({self._type})>"
 
 
-<<<<<<< HEAD
-class Artifacts(SizedPaginator["wandb.Artifact"]):
+class Artifacts(SizedPaginator["Artifact"]):
     """An iterable collection of artifact versions associated with a project.
 
     Optionally pass in filters to narrow down the results based on specific criteria.
@@ -681,12 +624,6 @@
         order: Optional string to specify the order of the results.
         per_page: The number of artifact versions to fetch per page. Default is 50.
         tags: Optional string or list of strings to filter artifacts by tags.
-=======
-class Artifacts(SizedPaginator["Artifact"]):
-    """An iterable collection of artifact versions associated with a project and optional filter.
-
-    This is generally used indirectly via the `Api`.artifact_versions method.
->>>>>>> 9a1d09f7
     """
 
     last_response: ArtifactsFragment | None
@@ -749,12 +686,8 @@
         self.last_response = ArtifactsFragment.model_validate(conn)
 
     @property
-<<<<<<< HEAD
-    def length(self) -> Optional[int]:
+    def length(self) -> int | None:
         """Returns the total number of artifacts in the collection."""
-=======
-    def length(self) -> int | None:
->>>>>>> 9a1d09f7
         if self.last_response is None:
             return None
         return self.last_response.total_count
@@ -767,25 +700,17 @@
         return self.last_response.page_info.has_next_page
 
     @property
-<<<<<<< HEAD
-    def cursor(self) -> Optional[str]:
+    def cursor(self) -> str | None:
         """Returns the cursor for the next page of results."""
-=======
-    def cursor(self) -> str | None:
->>>>>>> 9a1d09f7
         if self.last_response is None:
             return None
         return self.last_response.edges[-1].cursor
 
-<<<<<<< HEAD
-    def convert_objects(self) -> List["wandb.Artifact"]:
-        """Convert the raw response data into a list of wandb.Artifact objects."""
-=======
     def convert_objects(self) -> list[Artifact]:
+        """Convert the raw response data into a list of wandb.Artifact objects."""      
         if self.last_response is None:
             return []
 
->>>>>>> 9a1d09f7
         artifact_edges = (edge for edge in self.last_response.edges if edge.node)
         artifacts = (
             wandb.Artifact._from_attrs(
@@ -855,12 +780,8 @@
         self.last_response = self._response_cls.model_validate(inner_data)
 
     @property
-<<<<<<< HEAD
-    def length(self) -> Optional[int]:
+    def length(self) -> int | None:
         """Returns the total number of artifacts in the collection."""
-=======
-    def length(self) -> int | None:
->>>>>>> 9a1d09f7
         if self.last_response is None:
             return None
         return self.last_response.total_count
@@ -873,25 +794,17 @@
         return self.last_response.page_info.has_next_page
 
     @property
-<<<<<<< HEAD
-    def cursor(self) -> Optional[str]:
+    def cursor(self) -> str | None:
         """Returns the cursor for the next page of results."""
-=======
-    def cursor(self) -> str | None:
->>>>>>> 9a1d09f7
         if self.last_response is None:
             return None
         return self.last_response.edges[-1].cursor
 
-<<<<<<< HEAD
-    def convert_objects(self) -> List["wandb.Artifact"]:
+    def convert_objects(self) -> list[Artifact]:
         """Convert the raw response data into a list of wandb.Artifact objects."""
-=======
-    def convert_objects(self) -> list[Artifact]:
         if self.last_response is None:
             return []
 
->>>>>>> 9a1d09f7
         return [
             wandb.Artifact._from_attrs(
                 entity=proj.entity_name,
@@ -968,12 +881,8 @@
         self.last_response = FilesFragment.model_validate(conn)
 
     @property
-<<<<<<< HEAD
-    def path(self) -> List[str]:
+    def path(self) -> list[str]:
         """Returns the path of the artifact."""
-=======
-    def path(self) -> list[str]:
->>>>>>> 9a1d09f7
         return [self.artifact.entity, self.artifact.project, self.artifact.name]
 
     @property
@@ -989,12 +898,8 @@
         return self.last_response.page_info.has_next_page
 
     @property
-<<<<<<< HEAD
-    def cursor(self) -> Optional[str]:
+    def cursor(self) -> str | None:
         """Returns the cursor for the next page of results."""
-=======
-    def cursor(self) -> str | None:
->>>>>>> 9a1d09f7
         if self.last_response is None:
             return None
         return self.last_response.edges[-1].cursor
@@ -1003,15 +908,11 @@
         """Update the variables dictionary with the cursor."""
         self.variables.update({"fileLimit": self.per_page, "fileCursor": self.cursor})
 
-<<<<<<< HEAD
-    def convert_objects(self) -> List["public.File"]:
-        """Convert the raw response data into a list of public.File objects."""
-=======
     def convert_objects(self) -> list[public.File]:
+        """Convert the raw response data into a list of public.File objects."""      
         if self.last_response is None:
             return []
 
->>>>>>> 9a1d09f7
         return [
             public.File(
                 client=self.client,
