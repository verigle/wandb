--- conflicted
+++ resolved
@@ -99,37 +99,9 @@
 
 
 class ArtifactTypes(Paginator["ArtifactType"]):
-<<<<<<< HEAD
-    """An iterable collection of artifact types associated with a project.
-
-    Args:
-        client: The client instance to use for querying W&B.
-        entity: The entity (user or team) that owns the project.
-        project: The name of the project to query for artifact types.
-        per_page: The number of artifact types to fetch per page. Default is 50.
-    """
-
-    QUERY = gql(
-        """
-        query ProjectArtifacts(
-            $entityName: String!,
-            $projectName: String!,
-            $cursor: String,
-        ) {{
-            project(name: $projectName, entityName: $entityName) {{
-                artifactTypes(after: $cursor) {{
-                    ...ArtifactTypesFragment
-                }}
-            }}
-        }}
-        {}
-    """.format(ARTIFACTS_TYPES_FRAGMENT)
-    )
-=======
     QUERY = gql(PROJECT_ARTIFACT_TYPES_GQL)
 
     last_response: Optional[ArtifactTypesFragment]
->>>>>>> cb1e7648
 
     def __init__(
         self,
@@ -166,52 +138,22 @@
         return None
 
     @property
-<<<<<<< HEAD
-    def more(self):
-        """Returns `True` if there are more artifacts to fetch. Returns
-        `False` if there are no more files to fetch.
-        """
-        if self.last_response:
-            return self.last_response["project"]["artifactTypes"]["pageInfo"][
-                "hasNextPage"
-            ]
-        else:
-=======
     def more(self) -> bool:
         if self.last_response is None:
->>>>>>> cb1e7648
             return True
         return self.last_response.page_info.has_next_page
 
     @property
-<<<<<<< HEAD
-    def cursor(self):
-        """Returns the cursor position for pagination of file results."""
-        if self.last_response:
-            return self.last_response["project"]["artifactTypes"]["edges"][-1]["cursor"]
-        else:
-=======
     def cursor(self) -> Optional[str]:
         if self.last_response is None:
->>>>>>> cb1e7648
             return None
         return self.last_response.edges[-1].cursor
 
-<<<<<<< HEAD
-    def update_variables(self):
-        """Updates the variables dictionary with the cursor."""
-        self.variables.update({"cursor": self.cursor})
-
-    def convert_objects(self):
-        """Converts GraphQL edges to ArtifactType objects."""
-        if self.last_response["project"] is None:
-=======
     def update_variables(self) -> None:
         self.variables.update({"cursor": self.cursor})
 
     def convert_objects(self) -> List["ArtifactType"]:
         if self.last_response is None:
->>>>>>> cb1e7648
             return []
 
         return [
@@ -256,32 +198,8 @@
             self.load()
 
     def load(self):
-<<<<<<< HEAD
-        """Load the artifact type metadata."""
-        query = gql(
-            """
-        query ProjectArtifactType(
-            $entityName: String!,
-            $projectName: String!,
-            $artifactTypeName: String!
-        ) {
-            project(name: $projectName, entityName: $entityName) {
-                artifactType(name: $artifactTypeName) {
-                    id
-                    name
-                    description
-                    createdAt
-                }
-            }
-        }
-        """
-        )
-        response: Optional[Mapping[str, Any]] = self.client.execute(
-            query,
-=======
         data: Optional[Mapping[str, Any]] = self.client.execute(
             gql(PROJECT_ARTIFACT_TYPE_GQL),
->>>>>>> cb1e7648
             variable_values={
                 "entityName": self.entity,
                 "projectName": self.project,
@@ -330,19 +248,7 @@
 
 
 class ArtifactCollections(SizedPaginator["ArtifactCollection"]):
-<<<<<<< HEAD
-    """An iterable collection of artifact collections associated with a project and artifact type.
-
-    Args:
-        client: The client instance to use for querying W&B.
-        entity: The entity (user or team) that owns the project.
-        project: The name of the project to query for artifact collections.
-        type_name: The name of the artifact type for which to fetch collections.
-        per_page: The number of artifact collections to fetch per page. Default is 50.
-    """
-=======
     last_response: Optional[ArtifactCollectionsFragment]
->>>>>>> cb1e7648
 
     def __init__(
         self,
@@ -391,65 +297,26 @@
 
     @property
     def length(self):
-<<<<<<< HEAD
-        """Returns the number of artifact collections."""
-        if self.last_response:
-            return self.last_response["project"]["artifactType"]["artifactCollections"][
-                "totalCount"
-            ]
-        else:
-=======
-        if self.last_response is None:
->>>>>>> cb1e7648
+        if self.last_response is None:
             return None
         return self.last_response.total_count
 
     @property
     def more(self):
-<<<<<<< HEAD
-        """Returns `True` if there are more artifact collections to fetch.
-
-        Returns `False` if there are no more files to fetch.
-        """
-        if self.last_response:
-            return self.last_response["project"]["artifactType"]["artifactCollections"][
-                "pageInfo"
-            ]["hasNextPage"]
-        else:
-=======
-        if self.last_response is None:
->>>>>>> cb1e7648
+        if self.last_response is None:
             return True
         return self.last_response.page_info.has_next_page
 
     @property
     def cursor(self):
-<<<<<<< HEAD
-        """Returns the cursor position for pagination of file results."""
-        if self.last_response:
-            return self.last_response["project"]["artifactType"]["artifactCollections"][
-                "edges"
-            ][-1]["cursor"]
-        else:
-=======
-        if self.last_response is None:
->>>>>>> cb1e7648
+        if self.last_response is None:
             return None
         return self.last_response.edges[-1].cursor
 
-<<<<<<< HEAD
-    def update_variables(self):
-        """Updates the variables dictionary with the cursor."""
-        self.variables.update({"cursor": self.cursor})
-
-    def convert_objects(self):
-        """Converts GraphQL edges to ArtifactCollection objects."""
-=======
     def update_variables(self) -> None:
         self.variables.update({"cursor": self.cursor})
 
     def convert_objects(self) -> List["ArtifactCollection"]:
->>>>>>> cb1e7648
         return [
             ArtifactCollection(
                 client=self.client,
@@ -510,22 +377,12 @@
         self.organization = organization
 
     @property
-<<<<<<< HEAD
-    def id(self):
-        """The unique identifier of the artifact collection."""
-        return self._attrs["id"]
-
-    @normalize_exceptions
-    def artifacts(self, per_page=50):
-        """Get all artifact versions associated with this artifact collection."""
-=======
     def id(self) -> str:
         return self._attrs["id"]
 
     @normalize_exceptions
     def artifacts(self, per_page: int = 50) -> "Artifacts":
         """Artifacts."""
->>>>>>> cb1e7648
         return Artifacts(
             client=self.client,
             entity=self.entity,
@@ -536,69 +393,6 @@
         )
 
     @property
-<<<<<<< HEAD
-    def aliases(self):
-        """The aliases associated with the artifact collection."""
-        return self._aliases
-
-    @property
-    def created_at(self):
-        """The creation timestamp of the artifact collection."""
-        return self._created_at
-
-    def load(self):
-        """Load the artifact collection metadata."""
-        query = gql(
-            """
-        query ArtifactCollection(
-            $entityName: String!,
-            $projectName: String!,
-            $artifactTypeName: String!,
-            $artifactCollectionName: String!,
-            $cursor: String,
-            $perPage: Int = 1000
-        ) {{
-            project(name: $projectName, entityName: $entityName) {{
-                artifactType(name: $artifactTypeName) {{
-                    artifactCollection: {}(name: $artifactCollectionName) {{
-                        id
-                        name
-                        description
-                        createdAt
-                        tags {{
-                            edges {{
-                                node {{
-                                    id
-                                    name
-                                }}
-                            }}
-                        }}
-                        aliases(after: $cursor, first: $perPage){{
-                            edges {{
-                                node {{
-                                    alias
-                                }}
-                                cursor
-                            }}
-                            pageInfo {{
-                                endCursor
-                                hasNextPage
-                            }}
-                        }}
-                    }}
-                    artifactSequence(name: $artifactCollectionName) {{
-                        __typename
-                    }}
-                }}
-            }}
-        }}
-        """.format(
-                artifact_collection_edge_name(
-                    server_supports_artifact_collections_gql_edges(self.client)
-                )
-            )
-        )
-=======
     def aliases(self) -> List[str]:
         """Artifact Collection Aliases."""
         return self._aliases
@@ -613,7 +407,6 @@
         else:
             rename_fields = {"artifactCollection": "artifactSequence"}
 
->>>>>>> cb1e7648
         response = self.client.execute(
             gql_compat(PROJECT_ARTIFACT_COLLECTION_GQL, rename_fields=rename_fields),
             variable_values={
@@ -711,14 +504,8 @@
         return self._name
 
     @name.setter
-<<<<<<< HEAD
-    def name(self, name: List[str]) -> None:
-        """Set the name of the artifact collection."""
-        self._name = name
-=======
     def name(self, name: str) -> None:
         self._name = validate_artifact_name(name)
->>>>>>> cb1e7648
 
     @property
     def type(self):
@@ -878,62 +665,25 @@
         self.last_response = ArtifactsFragment.model_validate(conn)
 
     @property
-<<<<<<< HEAD
-    def length(self):
-        """Returns the number of artifact versions."""
-        if self.last_response:
-            return self.last_response["project"]["artifactType"]["artifactCollection"][
-                "artifacts"
-            ]["totalCount"]
-        else:
-=======
     def length(self) -> Optional[int]:
         if self.last_response is None:
->>>>>>> cb1e7648
             return None
         return self.last_response.total_count
 
     @property
-<<<<<<< HEAD
-    def more(self):
-        """Returns `True` if there are more artifact versions to fetch."""
-        if self.last_response:
-            return self.last_response["project"]["artifactType"]["artifactCollection"][
-                "artifacts"
-            ]["pageInfo"]["hasNextPage"]
-        else:
-=======
     def more(self) -> bool:
         if self.last_response is None:
->>>>>>> cb1e7648
             return True
         return self.last_response.page_info.has_next_page
 
     @property
-<<<<<<< HEAD
-    def cursor(self):
-        """Returns the cursor position for pagination of file results."""
-        if self.last_response:
-            return self.last_response["project"]["artifactType"]["artifactCollection"][
-                "artifacts"
-            ]["edges"][-1]["cursor"]
-        else:
-=======
     def cursor(self) -> Optional[str]:
         if self.last_response is None:
->>>>>>> cb1e7648
             return None
         return self.last_response.edges[-1].cursor
 
-<<<<<<< HEAD
-    def convert_objects(self):
-        """Converts GraphQL edges to Artifact objects."""
-        collection = self.last_response["project"]["artifactType"]["artifactCollection"]
-        artifact_edges = collection.get("artifacts", {}).get("edges", [])
-=======
     def convert_objects(self) -> List["wandb.Artifact"]:
         artifact_edges = (edge for edge in self.last_response.edges if edge.node)
->>>>>>> cb1e7648
         artifacts = (
             wandb.Artifact._from_attrs(
                 entity=self.entity,
@@ -949,74 +699,6 @@
 
 
 class RunArtifacts(SizedPaginator["wandb.Artifact"]):
-<<<<<<< HEAD
-    """An iterable collection of artifacts associated with a run.
-
-    Args:
-        client: The client instance to use for querying W&B.
-        run: The run object to query for artifacts.
-        mode: The mode of artifacts to fetch, either "logged"
-            (output artifacts) or "used" (input artifacts). Default is "logged".
-        per_page: The number of artifacts to fetch per page. Default is 50.
-    """
-
-    def __init__(self, client: Client, run: "Run", mode="logged", per_page: int = 50):
-        from wandb.sdk.artifacts.artifact import _gql_artifact_fragment
-
-        output_query = gql(
-            """
-            query RunOutputArtifacts(
-                $entity: String!, $project: String!, $runName: String!, $cursor: String, $perPage: Int,
-            ) {
-                project(name: $project, entityName: $entity) {
-                    run(name: $runName) {
-                        outputArtifacts(after: $cursor, first: $perPage) {
-                            totalCount
-                            edges {
-                                node {
-                                    ...ArtifactFragment
-                                }
-                                cursor
-                            }
-                            pageInfo {
-                                endCursor
-                                hasNextPage
-                            }
-                        }
-                    }
-                }
-            }
-            """
-            + _gql_artifact_fragment()
-        )
-
-        input_query = gql(
-            """
-            query RunInputArtifacts(
-                $entity: String!, $project: String!, $runName: String!, $cursor: String, $perPage: Int,
-            ) {
-                project(name: $project, entityName: $entity) {
-                    run(name: $runName) {
-                        inputArtifacts(after: $cursor, first: $perPage) {
-                            totalCount
-                            edges {
-                                node {
-                                    ...ArtifactFragment
-                                }
-                                cursor
-                            }
-                            pageInfo {
-                                endCursor
-                                hasNextPage
-                            }
-                        }
-                    }
-                }
-            }
-            """
-            + _gql_artifact_fragment()
-        )
-=======
     last_response: Union[
         RunOutputArtifactsProjectRunOutputArtifacts,
         RunInputArtifactsProjectRunInputArtifacts,
@@ -1029,7 +711,6 @@
             RunInputArtifactsProjectRunInputArtifacts,
         ]
     ]
->>>>>>> cb1e7648
 
     def __init__(
         self,
@@ -1073,57 +754,24 @@
         self.last_response = self._response_cls.model_validate(inner_data)
 
     @property
-<<<<<<< HEAD
-    def length(self):
-        """Returns the number of artifacts associated with the run."""
-        if self.last_response:
-            return self.last_response["project"]["run"][self.run_key]["totalCount"]
-        else:
-=======
     def length(self) -> Optional[int]:
         if self.last_response is None:
->>>>>>> cb1e7648
             return None
         return self.last_response.total_count
 
     @property
-<<<<<<< HEAD
-    def more(self):
-        """Returns `True` if there are more artifacts to fetch."""
-        if self.last_response:
-            return self.last_response["project"]["run"][self.run_key]["pageInfo"][
-                "hasNextPage"
-            ]
-        else:
-=======
     def more(self) -> bool:
         if self.last_response is None:
->>>>>>> cb1e7648
             return True
         return self.last_response.page_info.has_next_page
 
     @property
-<<<<<<< HEAD
-    def cursor(self):
-        """Returns the cursor position for pagination of file results."""
-        if self.last_response:
-            return self.last_response["project"]["run"][self.run_key]["edges"][-1][
-                "cursor"
-            ]
-        else:
-=======
     def cursor(self) -> Optional[str]:
         if self.last_response is None:
->>>>>>> cb1e7648
             return None
         return self.last_response.edges[-1].cursor
 
-<<<<<<< HEAD
-    def convert_objects(self):
-        """Converts GraphQL edges to Artifact objects."""
-=======
     def convert_objects(self) -> List["wandb.Artifact"]:
->>>>>>> cb1e7648
         return [
             wandb.Artifact._from_attrs(
                 entity=node.artifact_sequence.project.entity_name,
@@ -1138,69 +786,7 @@
 
 
 class ArtifactFiles(SizedPaginator["public.File"]):
-<<<<<<< HEAD
-    """An iterable collection of files associated with an artifact version.
-
-    Args:
-        client: The client instance to use for querying W&B.
-        artifact: The artifact object to query for files.
-        names: Optional sequence of file names to filter the results by. If
-            `None`, all files will be returned.
-        per_page: The number of files to fetch per page. Default is 50.
-    """
-
-    ARTIFACT_VERSION_FILES_QUERY = gql(
-        f"""
-        query ArtifactFiles(
-            $entityName: String!,
-            $projectName: String!,
-            $artifactTypeName: String!,
-            $artifactName: String!
-            $fileNames: [String!],
-            $fileCursor: String,
-            $fileLimit: Int = 50
-        ) {{
-            project(name: $projectName, entityName: $entityName) {{
-                artifactType(name: $artifactTypeName) {{
-                    artifact(name: $artifactName) {{
-                        files(names: $fileNames, after: $fileCursor, first: $fileLimit) {{
-                            ...FilesFragment
-                        }}
-                    }}
-                }}
-            }}
-        }}
-        {ARTIFACT_FILES_FRAGMENT}
-    """
-    )
-
-    ARTIFACT_COLLECTION_MEMBERSHIP_FILES_QUERY = gql(
-        f"""
-        query ArtifactCollectionMembershipFiles(
-            $entityName: String!,
-            $projectName: String!,
-            $artifactName: String!,
-            $artifactVersionIndex: String!,
-            $fileNames: [String!],
-            $fileCursor: String,
-            $fileLimit: Int = 50
-        ) {{
-            project(name: $projectName, entityName: $entityName) {{
-                artifactCollection(name: $artifactName) {{
-                    artifactMembership (aliasName: $artifactVersionIndex) {{
-                        files(names: $fileNames, after: $fileCursor, first: $fileLimit) {{
-                            ...FilesFragment
-                        }}
-                    }}
-                }}
-            }}
-        }}
-        {ARTIFACT_FILES_FRAGMENT}
-        """
-    )
-=======
     last_response: Optional[FilesFragment]
->>>>>>> cb1e7648
 
     def __init__(
         self,
@@ -1260,32 +846,6 @@
         self.last_response = FilesFragment.model_validate(conn)
 
     @property
-<<<<<<< HEAD
-    def path(self):
-        """Returns the path of the artifact.
-
-        The path is a list containingthe entity, project name, and artifact name.
-        """
-        return [self.artifact.entity, self.artifact.project, self.artifact.name]
-
-    @property
-    def length(self):
-        """Returns the number of files in the artifact."""
-        return self.artifact.file_count
-
-    @property
-    def more(self):
-        """Returns `True` if there are more files to fetch. Returns"""
-        if self.last_response:
-            if self.query_via_membership:
-                return self.last_response["project"]["artifactCollection"][
-                    "artifactMembership"
-                ]["files"]["pageInfo"]["hasNextPage"]
-            return self.last_response["project"]["artifactType"]["artifact"]["files"][
-                "pageInfo"
-            ]["hasNextPage"]
-        else:
-=======
     def path(self) -> List[str]:
         return [self.artifact.entity, self.artifact.project, self.artifact.name]
 
@@ -1296,50 +856,19 @@
     @property
     def more(self) -> bool:
         if self.last_response is None:
->>>>>>> cb1e7648
             return True
         return self.last_response.page_info.has_next_page
 
     @property
-<<<<<<< HEAD
-    def cursor(self):
-        """Returns the cursor position for pagination of file results."""
-        if self.last_response:
-            if self.query_via_membership:
-                return self.last_response["project"]["artifactCollection"][
-                    "artifactMembership"
-                ]["files"]["edges"][-1]["cursor"]
-            return self.last_response["project"]["artifactType"]["artifact"]["files"][
-                "edges"
-            ][-1]["cursor"]
-        else:
-=======
     def cursor(self) -> Optional[str]:
         if self.last_response is None:
->>>>>>> cb1e7648
             return None
         return self.last_response.edges[-1].cursor
 
-<<<<<<< HEAD
-    def update_variables(self):
-        """Updates the variables dictionary with the cursor and limit."""
-        self.variables.update({"fileLimit": self.per_page, "fileCursor": self.cursor})
-
-    def convert_objects(self):
-        """Converts GraphQL edges to File objects."""
-        if self.query_via_membership:
-            return [
-                public.File(self.client, r["node"])
-                for r in self.last_response["project"]["artifactCollection"][
-                    "artifactMembership"
-                ]["files"]["edges"]
-            ]
-=======
     def update_variables(self) -> None:
         self.variables.update({"fileLimit": self.per_page, "fileCursor": self.cursor})
 
     def convert_objects(self) -> List["public.File"]:
->>>>>>> cb1e7648
         return [
             public.File(
                 client=self.client,
@@ -1370,34 +899,4 @@
         wandb.termwarn(
             "W&B Local Server version does not support ArtifactCollection gql edges; falling back to using legacy ArtifactSequence. Please update server to at least version 0.9.50."
         )
-<<<<<<< HEAD
-    return supported
-
-
-def artifact_collection_edge_name(server_supports_artifact_collections: bool) -> str:
-    """Return the GraphQL edge name for artifact collections or sequences.
-
-    <!-- lazydoc-ignore: internal -->
-    """
-    return (
-        "artifactCollection"
-        if server_supports_artifact_collections
-        else "artifactSequence"
-    )
-
-
-def artifact_collection_plural_edge_name(
-    server_supports_artifact_collections: bool,
-) -> str:
-    """Return the GraphQL edge name for artifact collections or sequences.
-
-    <!-- lazydoc-ignore: internal -->
-    """
-    return (
-        "artifactCollections"
-        if server_supports_artifact_collections
-        else "artifactSequences"
-    )
-=======
-    return supported
->>>>>>> cb1e7648
+    return supported