"""Use the Public API to export or update data that you have saved to W&B.

Before using this API, you'll want to log data from your script — check the
[Quickstart](https://docs.wandb.ai/quickstart) for more details.

You might use the Public API to
 - update metadata or metrics for an experiment after it has been completed,
 - pull down your results as a dataframe for post-hoc analysis in a Jupyter notebook, or
 - check your saved model artifacts for those tagged as `ready-to-deploy`.

For more on using the Public API, check out [our guide](https://docs.wandb.com/guides/track/public-api-guide).
"""

import json
import logging
import os
import urllib
<<<<<<< HEAD
from typing import TYPE_CHECKING, Any, Dict, Iterator, List, Literal, Optional
=======
from http import HTTPStatus
from typing import (
    TYPE_CHECKING,
    Any,
    Dict,
    Iterator,
    List,
    Literal,
    Optional,
    Set,
    Union,
)
>>>>>>> 97dbd41b

import requests
from pydantic import ValidationError
from typing_extensions import Unpack
from wandb_gql import Client, gql
from wandb_gql.client import RetryError

import wandb
from wandb import env, util
from wandb._iterutils import one
from wandb.apis import public
from wandb.apis.normalize import normalize_exceptions
from wandb.apis.public.const import RETRY_TIMEDELTA
from wandb.apis.public.registries.registries_search import Registries
from wandb.apis.public.registries.registry import Registry
from wandb.apis.public.registries.utils import _fetch_org_entity_from_organization
from wandb.apis.public.utils import (
    PathType,
    fetch_org_from_settings_or_entity,
    gql_compat,
    parse_org_from_registry_path,
)
from wandb.proto.wandb_deprecated import Deprecated
from wandb.proto.wandb_internal_pb2 import ServerFeature
from wandb.sdk.artifacts._validators import is_artifact_registry_project
from wandb.sdk.internal.internal_api import Api as InternalApi
from wandb.sdk.internal.thread_local_settings import _thread_local_api_settings
from wandb.sdk.launch.utils import LAUNCH_DEFAULT_PROJECT
from wandb.sdk.lib import retry, runid
from wandb.sdk.lib.deprecate import deprecate
from wandb.sdk.lib.gql_request import GraphQLSession

if TYPE_CHECKING:
    from wandb.automations import (
        ActionType,
        Automation,
        EventType,
        Integration,
        NewAutomation,
        SlackIntegration,
        WebhookIntegration,
    )
    from wandb.automations._utils import WriteAutomationsKwargs

logger = logging.getLogger(__name__)


class RetryingClient:
    INFO_QUERY = gql(
        """
        query ServerInfo{
            serverInfo {
                cliVersionInfo
                latestLocalVersionInfo {
                    outOfDate
                    latestVersionString
                    versionOnThisInstanceString
                }
            }
        }
        """
    )

    def __init__(self, client: Client):
        self._server_info = None
        self._client = client

    @property
    def app_url(self):
        return util.app_url(self._client.transport.url.replace("/graphql", "")) + "/"

    @retry.retriable(
        retry_timedelta=RETRY_TIMEDELTA,
        check_retry_fn=util.no_retry_auth,
        retryable_exceptions=(RetryError, requests.RequestException),
    )
    def execute(self, *args, **kwargs):  # noqa: D102  # User not encouraged to use this class directly
        try:
            return self._client.execute(*args, **kwargs)
        except requests.exceptions.ReadTimeout:
            if "timeout" not in kwargs:
                timeout = self._client.transport.default_timeout
                wandb.termwarn(
                    f"A graphql request initiated by the public wandb API timed out (timeout={timeout} sec). "
                    f"Create a new API with an integer timeout larger than {timeout}, e.g., `api = wandb.Api(timeout={timeout + 10})` "
                    f"to increase the graphql timeout."
                )
            raise

    @property
    def server_info(self):
        if self._server_info is None:
            self._server_info = self.execute(self.INFO_QUERY).get("serverInfo")
        return self._server_info

    def version_supported(self, min_version: str) -> bool:  # noqa: D102  # User not encouraged to use this class directly
        from wandb.util import parse_version

        return parse_version(min_version) <= parse_version(
            self.server_info["cliVersionInfo"]["max_cli_version"]
        )


class Api:
    """Used for querying the wandb server.

    Examples:
        Most common way to initialize
        >>> wandb.Api()

    Args:
        overrides: (dict) You can set `base_url` if you are using a wandb server
            other than https://api.wandb.ai.
            You can also set defaults for `entity`, `project`, and `run`.
    """

    _HTTP_TIMEOUT = env.get_http_timeout(19)
    DEFAULT_ENTITY_QUERY = gql(
        """
        query Viewer{
            viewer {
                id
                entity
            }
        }
        """
    )

    VIEWER_QUERY = gql(
        """
        query Viewer{
            viewer {
                id
                flags
                entity
                username
                email
                admin
                apiKeys {
                    edges {
                        node {
                            id
                            name
                            description
                        }
                    }
                }
                teams {
                    edges {
                        node {
                            name
                        }
                    }
                }
            }
        }
        """
    )
    USERS_QUERY = gql(
        """
        query SearchUsers($query: String) {
            users(query: $query) {
                edges {
                    node {
                        id
                        flags
                        entity
                        admin
                        email
                        deletedAt
                        username
                        apiKeys {
                            edges {
                                node {
                                    id
                                    name
                                    description
                                }
                            }
                        }
                        teams {
                            edges {
                                node {
                                    name
                                }
                            }
                        }
                    }
                }
            }
        }
        """
    )

    CREATE_PROJECT = gql(
        """
        mutation upsertModel(
            $description: String
            $entityName: String
            $id: String
            $name: String
            $framework: String
            $access: String
            $views: JSONString
        ) {
            upsertModel(
            input: {
                description: $description
                entityName: $entityName
                id: $id
                name: $name
                framework: $framework
                access: $access
                views: $views
            }
            ) {
            project {
                id
                name
                entityName
                description
                access
                views
            }
            model {
                id
                name
                entityName
                description
                access
                views
            }
            inserted
            }
        }
    """
    )

    def __init__(
        self,
        overrides: Optional[Dict[str, Any]] = None,
        timeout: Optional[int] = None,
        api_key: Optional[str] = None,
    ) -> None:
        self.settings = InternalApi().settings()
        _overrides = overrides or {}
        self._api_key = api_key
        if self.api_key is None and _thread_local_api_settings.cookies is None:
            wandb.login(host=_overrides.get("base_url"))
        self.settings.update(_overrides)
        if "username" in _overrides and "entity" not in _overrides:
            wandb.termwarn(
                'Passing "username" to Api is deprecated. please use "entity" instead.'
            )
            self.settings["entity"] = _overrides["username"]
        self.settings["base_url"] = self.settings["base_url"].rstrip("/")

        if "organization" in _overrides:
            self.settings["organization"] = _overrides["organization"]

        self._viewer = None
        self._projects = {}
        self._runs = {}
        self._sweeps = {}
        self._reports = {}
        self._default_entity = None
        self._timeout = timeout if timeout is not None else self._HTTP_TIMEOUT
        auth = None
        if not _thread_local_api_settings.cookies:
            auth = ("api", self.api_key)
        proxies = self.settings.get("_proxies") or json.loads(
            os.environ.get("WANDB__PROXIES", "{}")
        )
        self._base_client = Client(
            transport=GraphQLSession(
                headers={
                    "User-Agent": self.user_agent,
                    "Use-Admin-Privileges": "true",
                    **(_thread_local_api_settings.headers or {}),
                },
                use_json=True,
                # this timeout won't apply when the DNS lookup fails. in that case, it will be 60s
                # https://bugs.python.org/issue22889
                timeout=self._timeout,
                auth=auth,
                url="{}/graphql".format(self.settings["base_url"]),
                cookies=_thread_local_api_settings.cookies,
                proxies=proxies,
            )
        )
        self._client = RetryingClient(self._base_client)
        self._server_features_cache: Optional[dict[str, bool]] = None

    def create_project(self, name: str, entity: str) -> None:
        """Create a new project.

        Args:
            name: (str) The name of the new project.
            entity: (str) The entity of the new project.
        """
        self.client.execute(self.CREATE_PROJECT, {"entityName": entity, "name": name})

    def create_run(
        self,
        *,
        run_id: Optional[str] = None,
        project: Optional[str] = None,
        entity: Optional[str] = None,
    ) -> "public.Run":
        """Create a new run.

        Args:
            run_id: (str, optional) The ID to assign to the run, if given.  The run ID is automatically generated by
                default, so in general, you do not need to specify this and should only do so at your own risk.
            project: (str, optional) If given, the project of the new run.
            entity: (str, optional) If given, the entity of the new run.

        Returns:
            The newly created `Run`.
        """
        if entity is None:
            entity = self.default_entity
        return public.Run.create(self, run_id=run_id, project=project, entity=entity)

    def create_run_queue(
        self,
        name: str,
        type: "public.RunQueueResourceType",
        entity: Optional[str] = None,
        prioritization_mode: Optional["public.RunQueuePrioritizationMode"] = None,
        config: Optional[dict] = None,
        template_variables: Optional[dict] = None,
    ) -> "public.RunQueue":
        """Create a new run queue (launch).

        Args:
            name: (str) Name of the queue to create
            type: (str) Type of resource to be used for the queue. One of "local-container", "local-process", "kubernetes", "sagemaker", or "gcp-vertex".
            entity: (str) Optional name of the entity to create the queue. If None, will use the configured or default entity.
            prioritization_mode: (str) Optional version of prioritization to use. Either "V0" or None
            config: (dict) Optional default resource configuration to be used for the queue. Use handlebars (eg. `{{var}}`) to specify template variables.
            template_variables: (dict) A dictionary of template variable schemas to be used with the config. Expected format of:
                `{
                    "var-name": {
                        "schema": {
                            "type": ("string", "number", or "integer"),
                            "default": (optional value),
                            "minimum": (optional minimum),
                            "maximum": (optional maximum),
                            "enum": [..."(options)"]
                        }
                    }
                }`

        Returns:
            The newly created `RunQueue`

        Raises:
            ValueError if any of the parameters are invalid
            wandb.Error on wandb API errors
        """
        # TODO(np): Need to check server capabilities for this feature
        # 0. assert params are valid/normalized
        if entity is None:
            entity = self.settings["entity"] or self.default_entity
            if entity is None:
                raise ValueError(
                    "entity must be passed as a parameter, or set in settings"
                )

        if len(name) == 0:
            raise ValueError("name must be non-empty")
        if len(name) > 64:
            raise ValueError("name must be less than 64 characters")

        if type not in [
            "local-container",
            "local-process",
            "kubernetes",
            "sagemaker",
            "gcp-vertex",
        ]:
            raise ValueError(
                "resource_type must be one of 'local-container', 'local-process', 'kubernetes', 'sagemaker', or 'gcp-vertex'"
            )

        if prioritization_mode:
            prioritization_mode = prioritization_mode.upper()
            if prioritization_mode not in ["V0"]:
                raise ValueError("prioritization_mode must be 'V0' if present")

        if config is None:
            config = {}

        # 1. create required default launch project in the entity
        self.create_project(LAUNCH_DEFAULT_PROJECT, entity)

        api = InternalApi(
            default_settings={
                "entity": entity,
                "project": self.project(LAUNCH_DEFAULT_PROJECT),
            },
            retry_timedelta=RETRY_TIMEDELTA,
        )

        # 2. create default resource config, receive config id
        config_json = json.dumps({"resource_args": {type: config}})
        create_config_result = api.create_default_resource_config(
            entity, type, config_json, template_variables
        )
        if not create_config_result["success"]:
            raise wandb.Error("failed to create default resource config")
        config_id = create_config_result["defaultResourceConfigID"]

        # 3. create run queue
        create_queue_result = api.create_run_queue(
            entity,
            LAUNCH_DEFAULT_PROJECT,
            name,
            "PROJECT",
            prioritization_mode,
            config_id,
        )
        if not create_queue_result["success"]:
            raise wandb.Error("failed to create run queue")

        return public.RunQueue(
            client=self.client,
            name=name,
            entity=entity,
            prioritization_mode=prioritization_mode,
            _access="PROJECT",
            _default_resource_config_id=config_id,
            _default_resource_config=config,
        )

    def upsert_run_queue(
        self,
        name: str,
        resource_config: dict,
        resource_type: "public.RunQueueResourceType",
        entity: Optional[str] = None,
        template_variables: Optional[dict] = None,
        external_links: Optional[dict] = None,
        prioritization_mode: Optional["public.RunQueuePrioritizationMode"] = None,
    ):
        """Upsert a run queue (launch).

        Args:
            name: (str) Name of the queue to create
            entity: (str) Optional name of the entity to create the queue. If None, will use the configured or default entity.
            resource_config: (dict) Optional default resource configuration to be used for the queue. Use handlebars (eg. `{{var}}`) to specify template variables.
            resource_type: (str) Type of resource to be used for the queue. One of "local-container", "local-process", "kubernetes", "sagemaker", or "gcp-vertex".
            template_variables: (dict) A dictionary of template variable schemas to be used with the config. Expected format of:
                `{
                    "var-name": {
                        "schema": {
                            "type": ("string", "number", or "integer"),
                            "default": (optional value),
                            "minimum": (optional minimum),
                            "maximum": (optional maximum),
                            "enum": [..."(options)"]
                        }
                    }
                }`
            external_links: (dict) Optional dictionary of external links to be used with the queue. Expected format of:
                `{
                    "name": "url"
                }`
            prioritization_mode: (str) Optional version of prioritization to use. Either "V0" or None

        Returns:
            The upserted `RunQueue`.

        Raises:
            ValueError if any of the parameters are invalid
            wandb.Error on wandb API errors
        """
        if entity is None:
            entity = self.settings["entity"] or self.default_entity
            if entity is None:
                raise ValueError(
                    "entity must be passed as a parameter, or set in settings"
                )

        if len(name) == 0:
            raise ValueError("name must be non-empty")
        if len(name) > 64:
            raise ValueError("name must be less than 64 characters")

        prioritization_mode = prioritization_mode or "DISABLED"
        prioritization_mode = prioritization_mode.upper()
        if prioritization_mode not in ["V0", "DISABLED"]:
            raise ValueError(
                "prioritization_mode must be 'V0' or 'DISABLED' if present"
            )

        if resource_type not in [
            "local-container",
            "local-process",
            "kubernetes",
            "sagemaker",
            "gcp-vertex",
        ]:
            raise ValueError(
                "resource_type must be one of 'local-container', 'local-process', 'kubernetes', 'sagemaker', or 'gcp-vertex'"
            )

        self.create_project(LAUNCH_DEFAULT_PROJECT, entity)
        api = InternalApi(
            default_settings={
                "entity": entity,
                "project": self.project(LAUNCH_DEFAULT_PROJECT),
            },
            retry_timedelta=RETRY_TIMEDELTA,
        )
        # User provides external_links as a dict with name: url format
        # but backend stores it as a list of dicts with url and label keys.
        external_links = external_links or {}
        external_links = {
            "links": [
                {
                    "label": key,
                    "url": value,
                }
                for key, value in external_links.items()
            ]
        }
        upsert_run_queue_result = api.upsert_run_queue(
            name,
            entity,
            resource_type,
            {"resource_args": {resource_type: resource_config}},
            template_variables=template_variables,
            external_links=external_links,
            prioritization_mode=prioritization_mode,
        )
        if not upsert_run_queue_result["success"]:
            raise wandb.Error("failed to create run queue")
        schema_errors = (
            upsert_run_queue_result.get("configSchemaValidationErrors") or []
        )
        for error in schema_errors:
            wandb.termwarn(f"resource config validation: {error}")

        return public.RunQueue(
            client=self.client,
            name=name,
            entity=entity,
        )

    def create_user(self, email, admin=False):
        """Create a new user.

        Args:
            email: (str) The email address of the user
            admin: (bool) Whether this user should be a global instance admin

        Returns:
            A `User` object
        """
        return public.User.create(self, email, admin)

    def sync_tensorboard(self, root_dir, run_id=None, project=None, entity=None):
        """Sync a local directory containing tfevent files to wandb."""
        from wandb.sync import SyncManager  # TODO: circular import madness

        run_id = run_id or runid.generate_id()
        project = project or self.settings.get("project") or "uncategorized"
        entity = entity or self.default_entity
        # TODO: pipe through log_path to inform the user how to debug
        sm = SyncManager(
            project=project,
            entity=entity,
            run_id=run_id,
            mark_synced=False,
            app_url=self.client.app_url,
            view=False,
            verbose=False,
            sync_tensorboard=True,
        )
        sm.add(root_dir)
        sm.start()
        while not sm.is_done():
            _ = sm.poll()
        return self.run("/".join([entity, project, run_id]))

    @property
    def client(self) -> RetryingClient:
        return self._client

    @property
    def user_agent(self) -> str:
        return "W&B Public Client {}".format(wandb.__version__)

    @property
    def api_key(self) -> Optional[str]:
        # just use thread local api key if it's set
        if _thread_local_api_settings.api_key:
            return _thread_local_api_settings.api_key
        if self._api_key is not None:
            return self._api_key
        auth = requests.utils.get_netrc_auth(self.settings["base_url"])
        key = None
        if auth:
            key = auth[-1]
        # Environment should take precedence
        if os.getenv("WANDB_API_KEY"):
            key = os.environ["WANDB_API_KEY"]
        self._api_key = key  # memoize key
        return key

    @property
    def default_entity(self) -> Optional[str]:
        if self._default_entity is None:
            res = self._client.execute(self.DEFAULT_ENTITY_QUERY)
            self._default_entity = (res.get("viewer") or {}).get("entity")
        return self._default_entity

    @property
    def viewer(self) -> "public.User":
        if self._viewer is None:
            self._viewer = public.User(
                self._client, self._client.execute(self.VIEWER_QUERY).get("viewer")
            )
            self._default_entity = self._viewer.entity
        return self._viewer

    def flush(self):
        """Flush the local cache.

        The api object keeps a local cache of runs, so if the state of the run may
        change while executing your script you must clear the local cache with
        `api.flush()` to get the latest values associated with the run.
        """
        self._runs = {}

    def from_path(self, path):
        """Return a run, sweep, project or report from a path.

        Examples:
            ```
            project = api.from_path("my_project")
            team_project = api.from_path("my_team/my_project")
            run = api.from_path("my_team/my_project/runs/id")
            sweep = api.from_path("my_team/my_project/sweeps/id")
            report = api.from_path("my_team/my_project/reports/My-Report-Vm11dsdf")
            ```

        Args:
            path: (str) The path to the project, run, sweep or report

        Returns:
            A `Project`, `Run`, `Sweep`, or `BetaReport` instance.

        Raises:
            wandb.Error if path is invalid or the object doesn't exist
        """
        parts = path.strip("/ ").split("/")
        if len(parts) == 1:
            return self.project(path)
        elif len(parts) == 2:
            return self.project(parts[1], parts[0])
        elif len(parts) == 3:
            return self.run(path)
        elif len(parts) == 4:
            if parts[2].startswith("run"):
                return self.run(path)
            elif parts[2].startswith("sweep"):
                return self.sweep(path)
            elif parts[2].startswith("report"):
                if "--" not in parts[-1]:
                    if "-" in parts[-1]:
                        raise wandb.Error(
                            "Invalid report path, should be team/project/reports/Name--XXXX"
                        )
                    else:
                        parts[-1] = "--" + parts[-1]
                name, id = parts[-1].split("--")
                return public.BetaReport(
                    self.client,
                    {
                        "display_name": urllib.parse.unquote(name.replace("-", " ")),
                        "id": id,
                        "spec": "{}",
                    },
                    parts[0],
                    parts[1],
                )
        raise wandb.Error(
            "Invalid path, should be TEAM/PROJECT/TYPE/ID where TYPE is runs, sweeps, or reports"
        )

    def _parse_project_path(self, path):
        """Return project and entity for project specified by path."""
        project = self.settings["project"] or "uncategorized"
        entity = self.settings["entity"] or self.default_entity
        if path is None:
            return entity, project
        parts = path.split("/", 1)
        if len(parts) == 1:
            return entity, path
        return parts

    def _parse_path(self, path):
        """Parse url, filepath, or docker paths.

        Allows paths in the following formats:
        - url: entity/project/runs/id
        - path: entity/project/id
        - docker: entity/project:id

        Entity is optional and will fall back to the current logged-in user.
        """
        project = self.settings["project"] or "uncategorized"
        entity = self.settings["entity"] or self.default_entity
        parts = (
            path.replace("/runs/", "/").replace("/sweeps/", "/").strip("/ ").split("/")
        )
        if ":" in parts[-1]:
            id = parts[-1].split(":")[-1]
            parts[-1] = parts[-1].split(":")[0]
        elif parts[-1]:
            id = parts[-1]
        if len(parts) == 1 and project != "uncategorized":
            pass
        elif len(parts) > 1:
            project = parts[1]
            if entity and id == project:
                project = parts[0]
            else:
                entity = parts[0]
            if len(parts) == 3:
                entity = parts[0]
        else:
            project = parts[0]
        return entity, project, id

    def _parse_artifact_path(self, path):
        """Return project, entity and artifact name for project specified by path."""
        project = self.settings["project"] or "uncategorized"
        entity = self.settings["entity"] or self.default_entity
        if path is None:
            return entity, project

        path, colon, alias = path.partition(":")
        full_alias = colon + alias

        parts = path.split("/")
        if len(parts) > 3:
            raise ValueError("Invalid artifact path: {}".format(path))
        elif len(parts) == 1:
            return entity, project, path + full_alias
        elif len(parts) == 2:
            return entity, parts[0], parts[1] + full_alias
        parts[-1] += full_alias
        return parts

    def projects(
        self, entity: Optional[str] = None, per_page: int = 200
    ) -> "public.Projects":
        """Get projects for a given entity.

        Args:
            entity: (str) Name of the entity requested.  If None, will fall back to the
                default entity passed to `Api`.  If no default entity, will raise a `ValueError`.
            per_page: (int) Sets the page size for query pagination.  Usually there is no reason to change this.

        Returns:
            A `Projects` object which is an iterable collection of `Project` objects.
        """
        if entity is None:
            entity = self.settings["entity"] or self.default_entity
            if entity is None:
                raise ValueError(
                    "entity must be passed as a parameter, or set in settings"
                )
        if entity not in self._projects:
            self._projects[entity] = public.Projects(
                self.client, entity, per_page=per_page
            )
        return self._projects[entity]

    def project(self, name: str, entity: Optional[str] = None) -> "public.Project":
        """Return the `Project` with the given name (and entity, if given).

        Args:
            name: (str) The project name.
            entity: (str) Name of the entity requested.  If None, will fall back to the
                default entity passed to `Api`.  If no default entity, will raise a `ValueError`.

        Returns:
            A `Project` object.
        """
        # For registry artifacts, capture potential org user inputted before resolving entity
        org = entity if is_artifact_registry_project(name) else ""

        if entity is None:
            entity = self.settings["entity"] or self.default_entity

        # For registry artifacts, resolve org-based entity
        if is_artifact_registry_project(name):
            settings_entity = self.settings["entity"] or self.default_entity
            entity = InternalApi()._resolve_org_entity_name(
                entity=settings_entity, organization=org
            )
        return public.Project(self.client, entity, name, {})

    def reports(
        self, path: str = "", name: Optional[str] = None, per_page: int = 50
    ) -> "public.Reports":
        """Get reports for a given project path.

        WARNING: This api is in beta and will likely change in a future release

        Args:
            path: (str) path to project the report resides in, should be in the form: "entity/project"
            name: (str, optional) optional name of the report requested.
            per_page: (int) Sets the page size for query pagination.  Usually there is no reason to change this.

        Returns:
            A `Reports` object which is an iterable collection of `BetaReport` objects.
        """
        entity, project, _ = self._parse_path(path + "/fake_run")

        if name:
            name = urllib.parse.unquote(name)
            key = "/".join([entity, project, str(name)])
        else:
            key = "/".join([entity, project])

        if key not in self._reports:
            self._reports[key] = public.Reports(
                self.client,
                public.Project(self.client, entity, project, {}),
                name=name,
                per_page=per_page,
            )
        return self._reports[key]

    def create_team(self, team, admin_username=None):
        """Create a new team.

        Args:
            team: (str) The name of the team
            admin_username: (str) optional username of the admin user of the team, defaults to the current user.

        Returns:
            A `Team` object
        """
        return public.Team.create(self, team, admin_username)

    def team(self, team: str) -> "public.Team":
        """Return the matching `Team` with the given name.

        Args:
            team: (str) The name of the team.

        Returns:
            A `Team` object.
        """
        return public.Team(self.client, team)

    def user(self, username_or_email: str) -> Optional["public.User"]:
        """Return a user from a username or email address.

        Note: This function only works for Local Admins, if you are trying to get your own user object, please use `api.viewer`.

        Args:
            username_or_email: (str) The username or email address of the user

        Returns:
            A `User` object or None if a user couldn't be found
        """
        res = self._client.execute(self.USERS_QUERY, {"query": username_or_email})
        if len(res["users"]["edges"]) == 0:
            return None
        elif len(res["users"]["edges"]) > 1:
            wandb.termwarn(
                "Found multiple users, returning the first user matching {}".format(
                    username_or_email
                )
            )
        return public.User(self._client, res["users"]["edges"][0]["node"])

    def users(self, username_or_email: str) -> List["public.User"]:
        """Return all users from a partial username or email address query.

        Note: This function only works for Local Admins, if you are trying to get your own user object, please use `api.viewer`.

        Args:
            username_or_email: (str) The prefix or suffix of the user you want to find

        Returns:
            An array of `User` objects
        """
        res = self._client.execute(self.USERS_QUERY, {"query": username_or_email})
        return [
            public.User(self._client, edge["node"]) for edge in res["users"]["edges"]
        ]

    def runs(
        self,
        path: Optional[str] = None,
        filters: Optional[Dict[str, Any]] = None,
        order: str = "+created_at",
        per_page: int = 50,
        include_sweeps: bool = True,
    ):
        """Return a set of runs from a project that match the filters provided.

        Fields you can filter by include:
        - `createdAt`: The timestamp when the run was created. (in ISO 8601 format, e.g. "2023-01-01T12:00:00Z")
        - `displayName`: The human-readable display name of the run. (e.g. "eager-fox-1")
        - `duration`: The total runtime of the run in seconds.
        - `group`: The group name used to organize related runs together.
        - `host`: The hostname where the run was executed.
        - `jobType`: The type of job or purpose of the run.
        - `name`: The unique identifier of the run. (e.g. "a1b2cdef")
        - `state`: The current state of the run.
        - `tags`: The tags associated with the run.
        - `username`: The username of the user who initiated the run

        Additionally, you can filter by items in the run config or summary metrics.
        Such as `config.experiment_name`, `summary_metrics.loss`, etc.

        For more complex filtering, you can use MongoDB query operators.
        For details, see: https://docs.mongodb.com/manual/reference/operator/query
        The following operations are supported:
        - `$and`
        - `$or`
        - `$nor`
        - `$eq`
        - `$ne`
        - `$gt`
        - `$gte`
        - `$lt`
        - `$lte`
        - `$in`
        - `$nin`
        - `$exists`
        - `$regex`


        Examples:
            Find runs in my_project where config.experiment_name has been set to "foo"
            ```
            api.runs(
                path="my_entity/my_project",
                filters={"config.experiment_name": "foo"},
            )
            ```

            Find runs in my_project where config.experiment_name has been set to "foo" or "bar"
            ```
            api.runs(
                path="my_entity/my_project",
                filters={
                    "$or": [
                        {"config.experiment_name": "foo"},
                        {"config.experiment_name": "bar"},
                    ]
                },
            )
            ```

            Find runs in my_project where config.experiment_name matches a regex (anchors are not supported)
            ```
            api.runs(
                path="my_entity/my_project",
                filters={"config.experiment_name": {"$regex": "b.*"}},
            )
            ```

            Find runs in my_project where the run name matches a regex (anchors are not supported)
            ```
            api.runs(
                path="my_entity/my_project",
                filters={"display_name": {"$regex": "^foo.*"}},
            )
            ```

            Find runs in my_project where config.experiment contains a nested field "category" with value "testing"
            ```
            api.runs(
                path="my_entity/my_project",
                filters={"config.experiment.category": "testing"},
            )
            ```

            Find runs in my_project with a loss value of 0.5 nested in a dictionary under model1 in the summary metrics
            ```
            api.runs(
                path="my_entity/my_project",
                filters={"summary_metrics.model1.loss": 0.5},
            )
            ```

            Find runs in my_project sorted by ascending loss
            ```
            api.runs(path="my_entity/my_project", order="+summary_metrics.loss")
            ```

        Args:
            path: (str) path to project, should be in the form: "entity/project"
            filters: (dict) queries for specific runs using the MongoDB query language.
                You can filter by run properties such as config.key, summary_metrics.key, state, entity, createdAt, etc.
                For example: `{"config.experiment_name": "foo"}` would find runs with a config entry
                    of experiment name set to "foo"
            order: (str) Order can be `created_at`, `heartbeat_at`, `config.*.value`, or `summary_metrics.*`.
                If you prepend order with a + order is ascending.
                If you prepend order with a - order is descending (default).
                The default order is run.created_at from oldest to newest.
            per_page: (int) Sets the page size for query pagination.
            include_sweeps: (bool) Whether to include the sweep runs in the results.

        Returns:
            A `Runs` object, which is an iterable collection of `Run` objects.
        """
        entity, project = self._parse_project_path(path)
        filters = filters or {}
        key = (path or "") + str(filters) + str(order)
        if not self._runs.get(key):
            self._runs[key] = public.Runs(
                self.client,
                entity,
                project,
                filters=filters,
                order=order,
                per_page=per_page,
                include_sweeps=include_sweeps,
            )
        return self._runs[key]

    @normalize_exceptions
    def run(self, path=""):
        """Return a single run by parsing path in the form entity/project/run_id.

        Args:
            path: (str) path to run in the form `entity/project/run_id`.
                If `api.entity` is set, this can be in the form `project/run_id`
                and if `api.project` is set this can just be the run_id.

        Returns:
            A `Run` object.
        """
        entity, project, run_id = self._parse_path(path)
        if not self._runs.get(path):
            self._runs[path] = public.Run(self.client, entity, project, run_id)
        return self._runs[path]

    def queued_run(
        self,
        entity,
        project,
        queue_name,
        run_queue_item_id,
        project_queue=None,
        priority=None,
    ):
        """Return a single queued run based on the path.

        Parses paths of the form entity/project/queue_id/run_queue_item_id.
        """
        return public.QueuedRun(
            self.client,
            entity,
            project,
            queue_name,
            run_queue_item_id,
            project_queue=project_queue,
            priority=priority,
        )

    def run_queue(
        self,
        entity,
        name,
    ):
        """Return the named `RunQueue` for entity.

        To create a new `RunQueue`, use `wandb.Api().create_run_queue(...)`.
        """
        return public.RunQueue(
            self.client,
            name,
            entity,
        )

    @normalize_exceptions
    def sweep(self, path=""):
        """Return a sweep by parsing path in the form `entity/project/sweep_id`.

        Args:
            path: (str, optional) path to sweep in the form entity/project/sweep_id.  If `api.entity`
                is set, this can be in the form project/sweep_id and if `api.project` is set
                this can just be the sweep_id.

        Returns:
            A `Sweep` object.
        """
        entity, project, sweep_id = self._parse_path(path)
        if not self._sweeps.get(path):
            self._sweeps[path] = public.Sweep(self.client, entity, project, sweep_id)
        return self._sweeps[path]

    @normalize_exceptions
    def artifact_types(self, project: Optional[str] = None) -> "public.ArtifactTypes":
        """Return a collection of matching artifact types.

        Args:
            project: (str, optional) If given, a project name or path to filter on.

        Returns:
            An iterable `ArtifactTypes` object.
        """
        project_path = project
        entity, project = self._parse_project_path(project_path)
        # If its a Registry project, the entity is considered to be an org instead
        if is_artifact_registry_project(project):
            settings_entity = self.settings["entity"] or self.default_entity
            org = parse_org_from_registry_path(project_path, PathType.PROJECT)
            entity = InternalApi()._resolve_org_entity_name(
                entity=settings_entity, organization=org
            )
        return public.ArtifactTypes(self.client, entity, project)

    @normalize_exceptions
    def artifact_type(
        self, type_name: str, project: Optional[str] = None
    ) -> "public.ArtifactType":
        """Return the matching `ArtifactType`.

        Args:
            type_name: (str) The name of the artifact type to retrieve.
            project: (str, optional) If given, a project name or path to filter on.

        Returns:
            An `ArtifactType` object.
        """
        project_path = project
        entity, project = self._parse_project_path(project_path)
        # If its an Registry artifact, the entity is an org instead
        if is_artifact_registry_project(project):
            org = parse_org_from_registry_path(project_path, PathType.PROJECT)
            settings_entity = self.settings["entity"] or self.default_entity
            entity = InternalApi()._resolve_org_entity_name(
                entity=settings_entity, organization=org
            )
        return public.ArtifactType(self.client, entity, project, type_name)

    @normalize_exceptions
    def artifact_collections(
        self, project_name: str, type_name: str, per_page: int = 50
    ) -> "public.ArtifactCollections":
        """Return a collection of matching artifact collections.

        Args:
            project_name: (str) The name of the project to filter on.
            type_name: (str) The name of the artifact type to filter on.
            per_page: (int) Sets the page size for query pagination.  Usually there is no reason to change this.

        Returns:
            An iterable `ArtifactCollections` object.
        """
        entity, project = self._parse_project_path(project_name)
        # If iterating through Registry project, the entity is considered to be an org instead
        if is_artifact_registry_project(project):
            org = parse_org_from_registry_path(project_name, PathType.PROJECT)
            settings_entity = self.settings["entity"] or self.default_entity
            entity = InternalApi()._resolve_org_entity_name(
                entity=settings_entity, organization=org
            )
        return public.ArtifactCollections(
            self.client, entity, project, type_name, per_page=per_page
        )

    @normalize_exceptions
    def artifact_collection(
        self, type_name: str, name: str
    ) -> "public.ArtifactCollection":
        """Return a single artifact collection by type and parsing path in the form `entity/project/name`.

        Args:
            type_name: (str) The type of artifact collection to fetch.
            name: (str) An artifact collection name. May be prefixed with entity/project.

        Returns:
            An `ArtifactCollection` object.
        """
        entity, project, collection_name = self._parse_artifact_path(name)
        # If its an Registry artifact, the entity is considered to be an org instead
        if is_artifact_registry_project(project):
            org = parse_org_from_registry_path(name, PathType.ARTIFACT)
            settings_entity = self.settings["entity"] or self.default_entity
            entity = InternalApi()._resolve_org_entity_name(
                entity=settings_entity, organization=org
            )

        if entity is None:
            raise ValueError(
                "Could not determine entity. Please include the entity as part of the collection name path."
            )

        return public.ArtifactCollection(
            self.client, entity, project, collection_name, type_name
        )

    @normalize_exceptions
    def artifact_versions(self, type_name, name, per_page=50):
        """Deprecated, use `artifacts(type_name, name)` instead."""
        deprecate(
            field_name=Deprecated.api__artifact_versions,
            warning_message=(
                "Api.artifact_versions(type_name, name) is deprecated, "
                "use Api.artifacts(type_name, name) instead."
            ),
        )
        return self.artifacts(type_name, name, per_page=per_page)

    @normalize_exceptions
    def artifacts(
        self,
        type_name: str,
        name: str,
        per_page: int = 50,
        tags: Optional[List[str]] = None,
    ) -> "public.Artifacts":
        """Return an `Artifacts` collection from the given parameters.

        Args:
            type_name: (str) The type of artifacts to fetch.
            name: (str) An artifact collection name. May be prefixed with entity/project.
            per_page: (int) Sets the page size for query pagination.  Usually there is no reason to change this.
            tags: (list[str], optional) Only return artifacts with all of these tags.

        Returns:
            An iterable `Artifacts` object.
        """
        entity, project, collection_name = self._parse_artifact_path(name)
        # If its an Registry project, the entity is considered to be an org instead
        if is_artifact_registry_project(project):
            org = parse_org_from_registry_path(name, PathType.ARTIFACT)
            settings_entity = self.settings["entity"] or self.default_entity
            entity = InternalApi()._resolve_org_entity_name(
                entity=settings_entity, organization=org
            )
        return public.Artifacts(
            self.client,
            entity,
            project,
            collection_name,
            type_name,
            per_page=per_page,
            tags=tags,
        )

    @normalize_exceptions
    def _artifact(
        self, name: str, type: Optional[str] = None, enable_tracking: bool = False
    ):
        if name is None:
            raise ValueError("You must specify name= to fetch an artifact.")
        entity, project, artifact_name = self._parse_artifact_path(name)

        # If its an Registry artifact, the entity is an org instead
        if is_artifact_registry_project(project):
            organization = name.split("/")[0] if name.count("/") == 2 else ""
            # set entity to match the settings since in above code it was potentially set to an org
            settings_entity = self.settings["entity"] or self.default_entity
            # Registry artifacts are under the org entity. Because we offer a shorthand and alias for this path,
            # we need to fetch the org entity to for the user behind the scenes.
            entity = InternalApi()._resolve_org_entity_name(
                entity=settings_entity, organization=organization
            )

        if entity is None:
            raise ValueError(
                "Could not determine entity. Please include the entity as part of the artifact name path."
            )

        artifact = wandb.Artifact._from_name(
            entity=entity,
            project=project,
            name=artifact_name,
            client=self.client,
            enable_tracking=enable_tracking,
        )
        if type is not None and artifact.type != type:
            raise ValueError(
                f"type {type} specified but this artifact is of type {artifact.type}"
            )
        return artifact

    @normalize_exceptions
    def artifact(self, name: str, type: Optional[str] = None):
        """Return a single artifact by parsing path in the form `project/name` or `entity/project/name`.

        Args:
            name: (str) An artifact name. May be prefixed with project/ or entity/project/.
                    If no entity is specified in the name, the Run or API setting's entity is used.
                Valid names can be in the following forms:
                    name:version
                    name:alias
            type: (str, optional) The type of artifact to fetch.

        Returns:
            An `Artifact` object.

        Raises:
            ValueError: If the artifact name is not specified.
            ValueError: If the artifact type is specified but does not match the type of the fetched artifact.

        Note:
        This method is intended for external use only. Do not call `api.artifact()` within the wandb repository code.
        """
        return self._artifact(name=name, type=type, enable_tracking=True)

    @normalize_exceptions
    def job(self, name: Optional[str], path: Optional[str] = None) -> "public.Job":
        """Return a `Job` from the given parameters.

        Args:
            name: (str) The job name.
            path: (str, optional) If given, the root path in which to download the job artifact.

        Returns:
            A `Job` object.
        """
        if name is None:
            raise ValueError("You must specify name= to fetch a job.")
        elif name.count("/") != 2 or ":" not in name:
            raise ValueError(
                "Invalid job specification. A job must be of the form: <entity>/<project>/<job-name>:<alias-or-version>"
            )
        return public.Job(self, name, path)

    @normalize_exceptions
    def list_jobs(self, entity: str, project: str) -> List[Dict[str, Any]]:
        """Return a list of jobs, if any, for the given entity and project.

        Args:
            entity: (str) The entity for the listed job(s).
            project: (str) The project for the listed job(s).

        Returns:
            A list of matching jobs.
        """
        if entity is None:
            raise ValueError("Specify an entity when listing jobs")
        if project is None:
            raise ValueError("Specify a project when listing jobs")

        query = gql(
            """
        query ArtifactOfType(
            $entityName: String!,
            $projectName: String!,
            $artifactTypeName: String!,
        ) {
            project(name: $projectName, entityName: $entityName) {
                artifactType(name: $artifactTypeName) {
                    artifactCollections {
                        edges {
                            node {
                                artifacts {
                                    edges {
                                        node {
                                            id
                                            state
                                            aliases {
                                                alias
                                            }
                                            artifactSequence {
                                                name
                                            }
                                        }
                                    }
                                }
                            }
                        }
                    }
                }
            }
        }
        """
        )

        try:
            artifact_query = self._client.execute(
                query,
                {
                    "projectName": project,
                    "entityName": entity,
                    "artifactTypeName": "job",
                },
            )

            if not artifact_query or not artifact_query["project"]:
                wandb.termerror(
                    f"Project: '{project}' not found in entity: '{entity}' or access denied."
                )
                return []

            if artifact_query["project"]["artifactType"] is None:
                return []

            artifacts = artifact_query["project"]["artifactType"][
                "artifactCollections"
            ]["edges"]

            return [x["node"]["artifacts"] for x in artifacts]
        except requests.exceptions.HTTPError:
            return False

    @normalize_exceptions
    def artifact_exists(self, name: str, type: Optional[str] = None) -> bool:
        """Return whether an artifact version exists within a specified project and entity.

        Args:
            name: (str) An artifact name. May be prefixed with entity/project.
                If entity or project is not specified, it will be inferred from the override params if populated.
                Otherwise, entity will be pulled from the user settings and project will default to "uncategorized".
                Valid names can be in the following forms:
                    name:version
                    name:alias
            type: (str, optional) The type of artifact

        Returns:
            True if the artifact version exists, False otherwise.
        """
        try:
            self._artifact(name, type)
            return True
        except wandb.errors.CommError:
            return False

    @normalize_exceptions
    def artifact_collection_exists(self, name: str, type: str) -> bool:
        """Return whether an artifact collection exists within a specified project and entity.

        Args:
            name: (str) An artifact collection name. May be prefixed with entity/project.
                If entity or project is not specified, it will be inferred from the override params if populated.
                Otherwise, entity will be pulled from the user settings and project will default to "uncategorized".
            type: (str) The type of artifact collection

        Returns:
            True if the artifact collection exists, False otherwise.
        """
        try:
            self.artifact_collection(type, name)
            return True
        except wandb.errors.CommError:
            return False

    def registries(
        self,
        organization: Optional[str] = None,
        filter: Optional[Dict[str, Any]] = None,
    ) -> Registries:
        """Returns a Registry iterator.

        Use the iterator to search and filter registries, collections,
        or artifact versions across your organization's registry.

        Examples:
            Find all registries with the names that contain "model"
            ```python
            import wandb

            api = wandb.Api()  # specify an org if your entity belongs to multiple orgs
            api.registries(filter={"name": {"$regex": "model"}})
            ```

            Find all collections in the registries with the name "my_collection" and the tag "my_tag"
            ```python
            api.registries().collections(filter={"name": "my_collection", "tag": "my_tag"})
            ```

            Find all artifact versions in the registries with a collection name that contains "my_collection" and a version that has the alias "best"
            ```python
            api.registries().collections(
                filter={"name": {"$regex": "my_collection"}}
            ).versions(filter={"alias": "best"})
            ```

            Find all artifact versions in the registries that contain "model" and have the tag "prod" or alias "best"
            ```python
            api.registries(filter={"name": {"$regex": "model"}}).versions(
                filter={"$or": [{"tag": "prod"}, {"alias": "best"}]}
            )
            ```

        Args:
            organization: (str, optional) The organization of the registry to fetch.
                If not specified, use the organization specified in the user's settings.
            filter: (dict, optional) MongoDB-style filter to apply to each object in the registry iterator.
                Fields available to filter for collections are
                    `name`, `description`, `created_at`, `updated_at`.
                Fields available to filter for collections are
                    `name`, `tag`, `description`, `created_at`, `updated_at`
                Fields available to filter for versions are
                    `tag`, `alias`, `created_at`, `updated_at`, `metadata`

        Returns:
            A registry iterator.
        """
        if not InternalApi()._check_server_feature_with_fallback(
            ServerFeature.ARTIFACT_REGISTRY_SEARCH
        ):
            raise RuntimeError(
                "Registry search API is not enabled on this wandb server version. "
                "Please upgrade your server version or contact support at support@wandb.com."
            )

        organization = organization or fetch_org_from_settings_or_entity(
            self.settings, self.default_entity
        )
        return Registries(self.client, organization, filter)

    def registry(self, name: str, organization: Optional[str] = None) -> Registry:
        """Return a registry given a registry name.

        Args:
            name: The name of the registry. This is without the `wandb-registry-`
                prefix.
            organization: The organization of the registry.
                If no organization is set in the settings, the organization will be
                fetched from the entity if the entity only belongs to one
                organization.

        Returns:
            A registry object.

        Examples:
            Fetch and update a registry
            ```python
            import wandb

            api = wandb.Api()
            registry = api.registry(name="my-registry", organization="my-org")
            registry.description = "This is an updated description"
            registry.save()
            ```
        """
        organization = organization or fetch_org_from_settings_or_entity(
            self.settings, self.default_entity
        )
        org_entity = _fetch_org_entity_from_organization(self.client, organization)
        registry = Registry(self.client, organization, org_entity, name)
        registry.load()
        return registry

    def create_registry(
        self,
        name: str,
        visibility: Literal["organization", "restricted"],
        organization: Optional[str] = None,
        description: Optional[str] = None,
        artifact_types: Optional[List[str]] = None,
    ) -> Registry:
        """Create a new registry.

        Args:
            name: The name of the registry. Name must be unique within the organization.
            visibility: The visibility of the registry.
                organization: Anyone in the organization can view this registry. You can
                    edit their roles later from the settings in the UI.
                restricted: Only invited members via the UI can access this registry.
                    Public sharing is disabled.
            organization: The organization of the registry.
                If no organization is set in the settings, the organization will be
                fetched from the entity if the entity only belongs to one organization.
            description: The description of the registry.
            artifact_types: The accepted artifact types of the registry. A type is no
                more than 128 characters and do not include characters `/` or `:`. If
                not specified, all types are accepted.
                Allowed types added to the registry cannot be removed later.

        Returns:
            A registry object.

        Examples:
            ```python
            import wandb

            api = wandb.Api()
            registry = api.create_registry(
                name="my-registry",
                visibility="restricted",
                organization="my-org",
                description="This is a test registry",
                artifact_types=["model"],
            )
            ```
        """
        if not InternalApi()._check_server_feature_with_fallback(
            ServerFeature.INCLUDE_ARTIFACT_TYPES_IN_REGISTRY_CREATION
        ):
            raise RuntimeError(
                "create_registry api is not enabled on this wandb server version. "
                "Please upgrade your server version or contact support at support@wandb.com."
            )

        organization = organization or fetch_org_from_settings_or_entity(
            self.settings, self.default_entity
        )
        return Registry.create(
            self.client,
            organization,
            name,
            visibility,
            description,
            artifact_types,
        )

    def integrations(
        self,
        entity: Optional[str] = None,
        *,
        per_page: int = 50,
    ) -> Iterator["Integration"]:
        """Return an iterator of all integrations for an entity.

        Args:
            entity: The entity (e.g. team name) for which to
                fetch integrations.  If not provided, the user's default entity
                will be used.
            per_page: Number of integrations to fetch per page.
                Defaults to 50.  Usually there is no reason to change this.

        Yields:
            Iterator[SlackIntegration | WebhookIntegration]: An iterator of any supported integrations.
        """
        from wandb.apis.public.integrations import Integrations

        params = {"entityName": entity or self.default_entity}
        return Integrations(client=self.client, variables=params, per_page=per_page)

    def webhook_integrations(
        self, entity: Optional[str] = None, *, per_page: int = 50
    ) -> Iterator["WebhookIntegration"]:
        """Returns an iterator of webhook integrations for an entity.

        Args:
            entity: The entity (e.g. team name) for which to
                fetch integrations.  If not provided, the user's default entity
                will be used.
            per_page: Number of integrations to fetch per page.
                Defaults to 50.  Usually there is no reason to change this.

        Yields:
            Iterator[WebhookIntegration]: An iterator of webhook integrations.

        Examples:
            Get all registered webhook integrations for the team "my-team":
            ```python
            import wandb

            api = wandb.Api()
            webhook_integrations = api.webhook_integrations(entity="my-team")
            ```

            Find only webhook integrations that post requests to "https://my-fake-url.com":
            ```python
            webhook_integrations = api.webhook_integrations(entity="my-team")
            my_webhooks = [
                ig
                for ig in webhook_integrations
                if ig.url_endpoint.startswith("https://my-fake-url.com")
            ]
            ```
        """
        from wandb.apis.public.integrations import WebhookIntegrations

        params = {"entityName": entity or self.default_entity}
        return WebhookIntegrations(
            client=self.client, variables=params, per_page=per_page
        )

    def slack_integrations(
        self, *, entity: Optional[str] = None, per_page: int = 50
    ) -> Iterator["SlackIntegration"]:
        """Returns an iterator of Slack integrations for an entity.

        Args:
            entity: The entity (e.g. team name) for which to
                fetch integrations.  If not provided, the user's default entity
                will be used.
            per_page: Number of integrations to fetch per page.
                Defaults to 50.  Usually there is no reason to change this.

        Yields:
            Iterator[SlackIntegration]: An iterator of Slack integrations.

        Examples:
            Get all registered Slack integrations for the team "my-team":
            ```python
            import wandb

            api = wandb.Api()
            slack_integrations = api.slack_integrations(entity="my-team")
            ```

            Find only Slack integrations that post to channel names starting with "team-alerts-":
            ```python
            slack_integrations = api.slack_integrations(entity="my-team")
            team_alert_integrations = [
                ig
                for ig in slack_integrations
                if ig.channel_name.startswith("team-alerts-")
            ]
            ```
        """
        from wandb.apis.public.integrations import SlackIntegrations

        params = {"entityName": entity or self.default_entity}
        return SlackIntegrations(
            client=self.client, variables=params, per_page=per_page
        )

    def _supports_automation(
        self,
        *,
        event: Optional["EventType"] = None,
        action: Optional["ActionType"] = None,
    ) -> bool:
        """Returns whether the server recognizes the automation event and/or action."""
        from wandb.automations._utils import (
            ALWAYS_SUPPORTED_ACTIONS,
            ALWAYS_SUPPORTED_EVENTS,
        )

        server_features = InternalApi()._server_features()
        return bool(
            (
                (event is None)
                or (event in ALWAYS_SUPPORTED_EVENTS)
                or server_features.get(f"AUTOMATION_EVENT_{event.value}")
            )
            and (
                (action is None)
                or (action in ALWAYS_SUPPORTED_ACTIONS)
                or server_features.get(f"AUTOMATION_ACTION_{action.value}")
            )
        )

    def _omitted_automation_fragments(self) -> Set[str]:
        """Returns the names of unsupported automation-related fragments.

        Older servers won't recognize newer GraphQL types, so a valid request may
        unnecessarily error out because it won't recognize fragments defined on those types.

        So e.g. if a server does not support `NO_OP` action types, then the following need to be
        removed from the body of the GraphQL request:

            - Fragment definition:
                ```
                fragment NoOpActionFields on NoOpTriggeredAction {
                    noOp
                }
                ```

            - Fragment spread in selection set:
                ```
                {
                    ...NoOpActionFields
                    # ... other fields ...
                }
                ```
        """
        from wandb.automations import ActionType
        from wandb.automations._generated import (
            GenericWebhookActionFields,
            NoOpActionFields,
            NotificationActionFields,
            QueueJobActionFields,
        )

        # Note: we can't currently define this as a constant outside the method
        # and still keep it nearby in this module, because it relies on pydantic v2-only imports
        fragment_names: dict[ActionType, str] = {
            ActionType.NO_OP: NoOpActionFields.__name__,
            ActionType.QUEUE_JOB: QueueJobActionFields.__name__,
            ActionType.NOTIFICATION: NotificationActionFields.__name__,
            ActionType.GENERIC_WEBHOOK: GenericWebhookActionFields.__name__,
        }

        return set(
            name
            for action in ActionType
            if (not self._supports_automation(action=action))
            and (name := fragment_names.get(action))
        )

    def automation(
        self,
        name: str,
        *,
        entity: Optional[str] = None,
    ) -> "Automation":
        """Returns the only Automation matching the parameters.

        Args:
            name: The name of the automation to fetch.
            entity: The entity to fetch the automation for.

        Raises:
            ValueError: If zero or multiple Automations match the search criteria.

        Examples:
            Get an existing automation named "my-automation":

            ```python
            import wandb

            api = wandb.Api()
            automation = api.automation(name="my-automation")
            ```

            Get an existing automation named "other-automation", from the entity "my-team":

            ```python
            automation = api.automation(name="other-automation", entity="my-team")
            ```
        """
        return one(
            self.automations(entity=entity, name=name),
            too_short=ValueError("No automations found"),
            too_long=ValueError("Multiple automations found"),
        )

    def automations(
        self,
        entity: Optional[str] = None,
        *,
        name: Optional[str] = None,
        per_page: int = 50,
    ) -> Iterator["Automation"]:
        """Returns an iterator over all Automations that match the given parameters.

        If no parameters are provided, the returned iterator will contain all
        Automations that the user has access to.

        Args:
            entity: The entity to fetch the automations for.
            name: The name of the automation to fetch.
            per_page: The number of automations to fetch per page.
                Defaults to 50.  Usually there is no reason to change this.

        Returns:
            A list of automations.

        Examples:
            Fetch all existing automations for the entity "my-team":

            ```python
            import wandb

            api = wandb.Api()
            automations = api.automations(entity="my-team")
            ```
        """
        from wandb.apis.public.automations import Automations
        from wandb.automations._generated import (
            GET_AUTOMATIONS_BY_ENTITY_GQL,
            GET_AUTOMATIONS_GQL,
        )

        # For now, we need to use different queries depending on whether entity is given
        variables = {"entityName": entity}
        if entity is None:
            gql_str = GET_AUTOMATIONS_GQL  # Automations for viewer
        else:
            gql_str = GET_AUTOMATIONS_BY_ENTITY_GQL  # Automations for entity

        # If needed, rewrite the GraphQL field selection set to omit unsupported fields/fragments/types
        omit_fragments = self._omitted_automation_fragments()
        query = gql_compat(gql_str, omit_fragments=omit_fragments)
        iterator = Automations(
            client=self.client, variables=variables, per_page=per_page, _query=query
        )

        # FIXME: this is crude, move this client-side filtering logic into backend
        if name is not None:
            iterator = filter(lambda x: x.name == name, iterator)
        yield from iterator

    def create_automation(
        self,
        obj: "NewAutomation",
        *,
        fetch_existing: bool = False,
        **kwargs: Unpack["WriteAutomationsKwargs"],
    ) -> "Automation":
        """Create a new Automation.

        Args:
            obj:
                The automation to create.
            fetch_existing:
                If True, and a conflicting automation already exists, attempt
                to fetch the existing automation instead of raising an error.
            **kwargs:
                Any additional values to assign to the automation before
                creating it.  If given, these will override any values that may
                already be set on the automation:
                - `name`: The name of the automation.
                - `description`: The description of the automation.
                - `enabled`: Whether the automation is enabled.
                - `scope`: The scope of the automation.
                - `event`: The event that triggers the automation.
                - `action`: The action that is triggered by the automation.

        Returns:
            The saved Automation.

        Examples:
            Create a new automation named "my-automation" that sends a Slack notification
            when a run within a specific project logs a metric exceeding a custom threshold:

            ```python
            import wandb
            from wandb.automations import OnRunMetric, RunEvent, SendNotification

            api = wandb.Api()

            project = api.project("my-project", entity="my-team")

            # Use the first Slack integration for the team
            slack_hook = next(api.slack_integrations(entity="my-team"))

            event = OnRunMetric(
                scope=project,
                filter=RunEvent.metric("custom-metric") > 10,
            )
            action = SendNotification.from_integration(slack_hook)

            automation = api.create_automation(
                event >> action,
                name="my-automation",
                description="Send a Slack message whenever 'custom-metric' exceeds 10.",
            )
            ```
        """
        from wandb.automations import Automation
        from wandb.automations._generated import CREATE_AUTOMATION_GQL, CreateAutomation
        from wandb.automations._utils import prepare_to_create

        gql_input = prepare_to_create(obj, **kwargs)

        if not self._supports_automation(
            event=(event := gql_input.triggering_event_type),
            action=(action := gql_input.triggered_action_type),
        ):
            raise ValueError(
                f"Automation event or action ({event!r} -> {action!r}) "
                "is not supported on this wandb server version. "
                "Please upgrade your server version, or contact support at "
                "support@wandb.com."
            )

        # If needed, rewrite the GraphQL field selection set to omit unsupported fields/fragments/types
        omit_fragments = self._omitted_automation_fragments()
        mutation = gql_compat(CREATE_AUTOMATION_GQL, omit_fragments=omit_fragments)
        variables = {"params": gql_input.model_dump(exclude_none=True)}

        name = gql_input.name
        try:
            data = self.client.execute(mutation, variable_values=variables)
        except requests.HTTPError as e:
            status = HTTPStatus(e.response.status_code)
            if status is HTTPStatus.CONFLICT:  # 409
                if fetch_existing:
                    wandb.termlog(f"Automation {name!r} exists. Fetching it instead.")
                    return self.automation(name=name)

                raise ValueError(
                    f"Automation {name!r} exists. Unable to create another with the same name."
                ) from None
            raise

        try:
            result = CreateAutomation.model_validate(data).result
        except ValidationError as e:
            msg = f"Invalid response while creating automation {name!r}"
            raise RuntimeError(msg) from e

        if (result is None) or (result.trigger is None):
            msg = f"Empty response while creating automation {name!r}"
            raise RuntimeError(msg)

        return Automation.model_validate(result.trigger)

    def update_automation(
        self,
        obj: "Automation",
        *,
        create_missing: bool = False,
        **kwargs: Unpack["WriteAutomationsKwargs"],
    ) -> "Automation":
        """Update an existing automation.

        Args:
            obj: The automation to update.  Must be an existing automation.
            create_missing (bool):
                If True, and the automation does not exist, create it.
            **kwargs:
                Any additional values to assign to the automation before
                updating it.  If given, these will override any values that may
                already be set on the automation:
                - `name`: The name of the automation.
                - `description`: The description of the automation.
                - `enabled`: Whether the automation is enabled.
                - `scope`: The scope of the automation.
                - `event`: The event that triggers the automation.
                - `action`: The action that is triggered by the automation.

        Returns:
            The updated automation.

        Examples:
            Disable and edit the description of an existing automation ("my-automation"):

            ```python
            import wandb

            api = wandb.Api()

            automation = api.automation(name="my-automation")
            automation.enabled = False
            automation.description = "Kept for reference, but no longer used."

            updated_automation = api.update_automation(automation)
            ```

            OR:

            ```python
            import wandb

            api = wandb.Api()

            automation = api.automation(name="my-automation")

            updated_automation = api.update_automation(
                automation,
                enabled=False,
                description="Kept for reference, but no longer used.",
            )
            ```
        """
        from wandb.automations import ActionType, Automation
        from wandb.automations._generated import UPDATE_AUTOMATION_GQL, UpdateAutomation
        from wandb.automations._utils import prepare_to_update

        # Check if the server even supports updating automations.
        #
        # NOTE: Unfortunately, there is no current server feature flag for this.  As a workaround,
        # we check whether the server supports the NO_OP action, which is a reasonably safe proxy
        # for whether it supports updating automations.
        if not self._supports_automation(action=ActionType.NO_OP):
            raise RuntimeError(
                "Updating existing automations is not enabled on this wandb server version. "
                "Please upgrade your server version, or contact support at support@wandb.com."
            )

        gql_input = prepare_to_update(obj, **kwargs)

        if not self._supports_automation(
            event=(event := gql_input.triggering_event_type),
            action=(action := gql_input.triggered_action_type),
        ):
            raise ValueError(
                f"Automation event or action ({event.value} -> {action.value}) "
                "is not supported on this wandb server version. "
                "Please upgrade your server version, or contact support at "
                "support@wandb.com."
            )

        # If needed, rewrite the GraphQL field selection set to omit unsupported fields/fragments/types
        omit_fragments = self._omitted_automation_fragments()
        mutation = gql_compat(UPDATE_AUTOMATION_GQL, omit_fragments=omit_fragments)
        variables = {"params": gql_input.model_dump(exclude_none=True)}

        name = gql_input.name
        try:
            data = self.client.execute(mutation, variable_values=variables)
        except requests.HTTPError as e:
            status = HTTPStatus(e.response.status_code)
            if status is HTTPStatus.NOT_FOUND:  # 404
                if create_missing:
                    wandb.termlog(f"Automation {name!r} not found. Creating it.")
                    return self.create_automation(obj)

                raise ValueError(
                    f"Automation {name!r} not found. Unable to edit it."
                ) from e

            # Not a (known) recoverable HTTP error
            wandb.termerror(f"Got response status {status!r}: {e.response.text!r}")
            raise e

        try:
            result = UpdateAutomation.model_validate(data).result
        except ValidationError as e:
            msg = f"Invalid response while updating automation {name!r}"
            raise RuntimeError(msg) from e

        if (result is None) or (result.trigger is None):
            msg = f"Empty response while updating automation {name!r}"
            raise RuntimeError(msg)

        return Automation.model_validate(result.trigger)

    def delete_automation(self, obj: Union["Automation", str]) -> Literal[True]:
        """Delete an automation.

        Args:
            obj: The automation to delete, or its ID.

        Returns:
            True if the automation was deleted successfully.
        """
        from wandb.automations._generated import DELETE_AUTOMATION_GQL, DeleteAutomation
        from wandb.automations._utils import extract_id

        id_ = extract_id(obj)
        mutation = gql(DELETE_AUTOMATION_GQL)
        variables = {"id": id_}

        data = self.client.execute(mutation, variable_values=variables)

        try:
            result = DeleteAutomation.model_validate(data).result
        except ValidationError as e:
            msg = f"Invalid response while deleting automation {id_!r}"
            raise RuntimeError(msg) from e

        if result is None:
            msg = f"Empty response while deleting automation {id_!r}"
            raise RuntimeError(msg)

        if not result.success:
            raise RuntimeError(f"Failed to delete automation: {id_!r}")

        return result.success<|MERGE_RESOLUTION|>--- conflicted
+++ resolved
@@ -15,9 +15,6 @@
 import logging
 import os
 import urllib
-<<<<<<< HEAD
-from typing import TYPE_CHECKING, Any, Dict, Iterator, List, Literal, Optional
-=======
 from http import HTTPStatus
 from typing import (
     TYPE_CHECKING,
@@ -30,7 +27,6 @@
     Set,
     Union,
 )
->>>>>>> 97dbd41b
 
 import requests
 from pydantic import ValidationError
@@ -1508,7 +1504,9 @@
 
             Find all collections in the registries with the name "my_collection" and the tag "my_tag"
             ```python
-            api.registries().collections(filter={"name": "my_collection", "tag": "my_tag"})
+            api.registries().collections(
+                filter={"name": "my_collection", "tag": "my_tag"}
+            )
             ```
 
             Find all artifact versions in the registries with a collection name that contains "my_collection" and a version that has the alias "best"
