"""W&B Public API for Sweeps.

This module provides classes for interacting with W&B hyperparameter
optimization sweeps.

Example:
```python
from wandb.apis.public import Api

# Get a specific sweep
sweep = Api().sweep("entity/project/sweep_id")

# Access sweep properties
print(f"Sweep: {sweep.name}")
print(f"State: {sweep.state}")
print(f"Best Loss: {sweep.best_loss}")

# Get best performing run
best_run = sweep.best_run()
print(f"Best Run: {best_run.name}")
print(f"Metrics: {best_run.summary}")
```

Note:
    This module is part of the W&B Public API and provides read-only access
    to sweep data. For creating and controlling sweeps, use the wandb.sweep()
    and wandb.agent() functions from the main wandb package.
"""

import urllib
from typing import Optional

from wandb_gql import gql

import wandb
from wandb import util
from wandb.apis import public
from wandb.apis.attrs import Attrs
from wandb.sdk.lib import ipython

SWEEP_FRAGMENT = """fragment SweepFragment on Sweep {
    id
    name
    method
    state
    description
    displayName
    bestLoss
    config
    createdAt
    updatedAt
    runCount
}
"""


class Sweep(Attrs):
    """The set of runs associated with the sweep.

    Attributes:
        runs (Runs): List of runs
        id (str): Sweep ID
        project (str): The name of the project the sweep belongs to
        config (dict): Dictionary containing the sweep configuration
        state (str): The state of the sweep. Can be "Finished", "Failed",
            "Crashed", or "Running".
        expected_run_count (int): The number of expected runs for the sweep
    """

    QUERY = gql(
        """
    query Sweep($project: String, $entity: String, $name: String!) {
        project(name: $project, entityName: $entity) {
            sweep(sweepName: $name) {
                id
                name
                displayName
                state
                runCountExpected
                bestLoss
                config
            }
        }
    }
    """
    )

    LEGACY_QUERY = gql(
        """
    query Sweep($project: String, $entity: String, $name: String!) {
        project(name: $project, entityName: $entity) {
            sweep(sweepName: $name) {
                id
                name
                state
                bestLoss
                config
            }
        }
    }
    """
    )

    def __init__(self, client, entity, project, sweep_id, attrs=None):
        # TODO: Add agents / flesh this out.
        super().__init__(dict(attrs or {}))
        self.client = client
        self._entity = entity
        self.project = project
        self.id = sweep_id
        self.runs = []

        self.load(force=not attrs)

    @property
    def entity(self):
        """The entity associated with the sweep."""
        return self._entity

    @property
    def username(self):
        """Deprecated. Use `Sweep.entity` instead."""
        wandb.termwarn("Sweep.username is deprecated. please use Sweep.entity instead.")
        return self._entity

    @property
    def config(self):
        """The sweep configuration used for the sweep."""
        return util.load_yaml(self._attrs["config"])

    def load(self, force: bool = False):
        """Fetch and update sweep data logged to the run from GraphQL database.

        <!-- lazydoc-ignore: internal -->
        """
        if force or not self._attrs:
            sweep = self.get(self.client, self.entity, self.project, self.id)
            if sweep is None:
                raise ValueError("Could not find sweep {}".format(self))
            self._attrs = sweep._attrs
            self.runs = sweep.runs

        return self._attrs

    @property
    def order(self):
        """Return the order key for the sweep."""
        if self._attrs.get("config") and self.config.get("metric"):
            sort_order = self.config["metric"].get("goal", "minimize")
            prefix = "+" if sort_order == "minimize" else "-"
            return public.QueryGenerator.format_order_key(
                prefix + self.config["metric"]["name"]
            )

    def best_run(self, order=None):
        """Return the best run sorted by the metric defined in config or the order passed in."""
        if order is None:
            order = self.order
        else:
            order = public.QueryGenerator.format_order_key(order)
        if order is None:
            wandb.termwarn(
                "No order specified and couldn't find metric in sweep config, returning most recent run"
            )
        else:
            wandb.termlog("Sorting runs by {}".format(order))
        filters = {"$and": [{"sweep": self.id}]}
        try:
            return public.Runs(
                self.client,
                self.entity,
                self.project,
                order=order,
                filters=filters,
                per_page=1,
            )[0]
        except IndexError:
            return None

    @property
    def expected_run_count(self) -> Optional[int]:
        """Return the number of expected runs in the sweep or None for infinite runs."""
        return self._attrs.get("runCountExpected")

    @property
    def path(self):
        """Returns the path of the project.

        The path is a list containing the entity, project name, and sweep ID."""
        return [
            urllib.parse.quote_plus(str(self.entity)),
            urllib.parse.quote_plus(str(self.project)),
            urllib.parse.quote_plus(str(self.id)),
        ]

    @property
    def url(self):
        """The URL of the sweep.

        The sweep URL is generated from the entity, project, the term
        "sweeps", and the sweep ID.run_id. For
        SaaS users, it takes the form
        of `https://wandb.ai/entity/project/sweeps/sweeps_ID`.
        """
        path = self.path
        path.insert(2, "sweeps")
        return self.client.app_url + "/".join(path)

    @property
    def name(self):
<<<<<<< HEAD
        return self._attrs.get("displayName") or self.config.get("name") or self.id
=======
        """The name of the sweep.

        If the sweep has a name, it will be returned. Otherwise,
        the sweep ID will be returned.
        """
        return self.config.get("name") or self.id
>>>>>>> 16a164bd

    @classmethod
    def get(
        cls,
        client,
        entity=None,
        project=None,
        sid=None,
        order=None,
        query=None,
        **kwargs,
    ):
        """Execute a query against the cloud backend."""
        if query is None:
            query = cls.QUERY

        variables = {
            "entity": entity,
            "project": project,
            "name": sid,
        }
        variables.update(kwargs)

        response = None
        try:
            response = client.execute(query, variable_values=variables)
        except Exception:
            # Don't handle exception, rely on legacy query
            # TODO(gst): Implement updated introspection workaround
            query = cls.LEGACY_QUERY
            response = client.execute(query, variable_values=variables)

        if (
            not response
            or not response.get("project")
            or not response["project"].get("sweep")
        ):
            return None

        sweep_response = response["project"]["sweep"]
        sweep = cls(client, entity, project, sid, attrs=sweep_response)
        sweep.runs = public.Runs(
            client,
            entity,
            project,
            order=order,
            per_page=10,
            filters={"$and": [{"sweep": sweep.id}]},
        )

        return sweep

    def to_html(self, height=420, hidden=False):
        """Generate HTML containing an iframe displaying this sweep."""
        url = self.url + "?jupyter=true"
        style = f"border:none;width:100%;height:{height}px;"
        prefix = ""
        if hidden:
            style += "display:none;"
            prefix = ipython.toggle_button("sweep")
        return prefix + f"<iframe src={url!r} style={style!r}></iframe>"

    def _repr_html_(self) -> str:
        return self.to_html()

    def __repr__(self):
        return "<Sweep {} ({})>".format(
            "/".join(self.path), self._attrs.get("state", "Unknown State")
        )<|MERGE_RESOLUTION|>--- conflicted
+++ resolved
@@ -208,16 +208,14 @@
 
     @property
     def name(self):
-<<<<<<< HEAD
+        """The name of the sweep.
+
+        Returns the first name that exists in the following sequence:
+        1. User-edited display name
+        2. Name configured at creation time
+        3. Sweep ID
+        """
         return self._attrs.get("displayName") or self.config.get("name") or self.id
-=======
-        """The name of the sweep.
-
-        If the sweep has a name, it will be returned. Otherwise,
-        the sweep ID will be returned.
-        """
-        return self.config.get("name") or self.id
->>>>>>> 16a164bd
 
     @classmethod
     def get(
