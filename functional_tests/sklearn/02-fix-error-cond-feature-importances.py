#!/usr/bin/env python
"""Demonstrate fix for error condition for plotting feature importances in sklearn

Reproduction for WB-6697

---
id: 0.sklearn.02-fix-error-cond-feature-importances
tag:
  shard: sklearn
plugin:
  - wandb
depend:
  requirements:
    - sklearn
    - numpy
assert:
  - :wandb:runs_len: 1
  - :wandb:runs[0][exitcode]: 0
  - :yea:exit: 0
  - :op:not_contains_regex:
    - :wandb:runs[0][output][stderr]
    - These importances will not be plotted
  - :op:contains:
    - :wandb:runs[0][telemetry][1]  # imports before
    - 5  # sklearn
  - :op:contains:
    - :wandb:runs[0][telemetry][2]  # imports after
    - 5  # sklearn
"""

import numpy as np
from sklearn.linear_model import LogisticRegression
import wandb

run = wandb.init()

# Load data
X = np.random.uniform(size=(100, 10))

# binary classification problem
y = np.round(np.random.uniform(size=100)).astype(int)

# Train model, log feature importances.
model = LogisticRegression()
model.fit(X, y)

# before the fix in wb-6697 this should have produced a warning and
# caused the feature importances not to be logged
wandb.sklearn.plot_feature_importances(model)
<<<<<<< HEAD
wandb.finish()
=======

run.finish()
>>>>>>> 3aff983a
<|MERGE_RESOLUTION|>--- conflicted
+++ resolved
@@ -47,9 +47,5 @@
 # before the fix in wb-6697 this should have produced a warning and
 # caused the feature importances not to be logged
 wandb.sklearn.plot_feature_importances(model)
-<<<<<<< HEAD
-wandb.finish()
-=======
 
-run.finish()
->>>>>>> 3aff983a
+run.finish()