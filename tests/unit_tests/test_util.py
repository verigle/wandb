import datetime
import json
import os
import platform
import random
import sys
import tarfile
import tempfile
import time
from unittest import mock

import matplotlib.pyplot as plt
import numpy as np
import plotly
import pytest
import requests
import tensorflow as tf
import torch
import wandb
from wandb import util
from wandb.sdk.lib.json_util import json_serializable

try:
    import jax.numpy as jnp
except ImportError:
    jnp = None


###############################################################################
# Test json_serializable
###############################################################################


def pt_variable(nested_list, requires_grad=True):
    v = torch.autograd.Variable(torch.Tensor(nested_list))
    v.requires_grad = requires_grad
    return v


def nested_list(*shape):
    """Makes a nested list of lists with a "shape" argument like numpy,
    TensorFlow, etc.
    """
    if not shape:
        # reduce precision so we can use == for comparison regardless
        # of conversions between other libraries
        return [float(np.float16(random.random()))]
    else:
        return [nested_list(*shape[1:]) for _ in range(shape[0])]


def assert_deep_lists_equal(a, b, indices=None):
    try:
        assert a == b
    except ValueError:
        assert len(a) == len(b)

        # pytest's list diffing breaks at 4d, so we track them ourselves
        if indices is None:
            indices = []
            top = True
        else:
            top = False

        for i, (x, y) in enumerate(zip(a, b)):
            try:
                assert_deep_lists_equal(x, y, indices)
            except AssertionError:
                indices.append(i)
                raise
            finally:
                if top and indices:
                    print("Diff at index: %s" % list(reversed(indices)))


def json_serializable_test(orig_data, obj):
    data = json_serializable(obj)
    assert_deep_lists_equal(orig_data, data)
    # assert converted


@pytest.mark.parametrize(
    "array_shape",
    [
        (),  # 0d
        (1,),  # 1d 1x1
        (3,),  # 1d
        (300,),  # 1d large
        (3,) * 2,  # 2d
        (300,) * 2,  # 2d large
        (3,) * 3,  # 3d
        (1,) * 4,  # 4d
        (1,) * 8,  # 8d
        (3,) * 8,  # 8d large
    ],
)
def test_pytorch_json_nd(array_shape):
    array = nested_list(*array_shape)
    json_serializable_test(array, torch.Tensor(array))
    json_serializable_test(array, pt_variable(array))


@pytest.mark.parametrize(
    "array_shape",
    [
        (),  # 0d
        (1,),  # 1d 1x1
        (3,),  # 1d
        (300,),  # 1d large
        (3,) * 2,  # 2d
        (300,) * 2,  # 2d large
        (3,) * 3,  # 3d
        (1,) * 4,  # 4d
        (1,) * 8,  # 8d
        (3,) * 8,  # 8d large
    ],
)
def test_tensorflow_json_nd(array_shape):
    array = nested_list(*array_shape)
    json_serializable_test(array, tf.convert_to_tensor(array))
    variable = tf.Variable(tf.convert_to_tensor(array))
    json_serializable_test(array, variable)


@pytest.mark.skipif(
    platform.system() == "Windows", reason="test suite does not build jaxlib on windows"
)
@pytest.mark.parametrize(
    "array_shape",
    [
        (),
        (1,),
        (3,),
        (300,),
        (300,) * 2,
        (1,) * 8,
        (3,) * 8,
    ],
)
def test_jax_json(array_shape):

    orig_data = nested_list(*array_shape)
    jax_array = jnp.asarray(orig_data)
    json_serializable_test(orig_data, jax_array)
    assert util.is_jax_tensor_typename(util.get_full_typename(jax_array))


@pytest.mark.skipif(
    platform.system() == "Windows", reason="test suite does not build jaxlib on windows"
)
def test_bfloat16_to_float():

    array = jnp.array(1.0, dtype=jnp.bfloat16)
    serialized = json_serializable(array)
    assert serialized == 1.0 and isinstance(serialized, float)


@pytest.mark.parametrize(
    "input_value, output_value",
    [
        ({}, {}),
        ({1: 2}, {1: 2}),
        ({1: np.int64(3)}, {1: 3}),  # dont care about values
        ({np.int64(3): 4}, {3: 4}),  # top-level
        ({1: {np.int64(3): 4}}, {1: {3: 4}}),  # nested key
        ({1: {np.int32(2): 4}}, {1: {2: 4}}),  # nested key
        (
            {1: {datetime.date(2022, 10, 3): b"4"}},
            {1: {"2022-10-03": "4"}},
        ),  # nested key
    ],
)
def test_nested_keys_json(input_value, output_value):
    assert json_serializable(input_value) == output_value


# Compute circular reference
x = {1: 2, 3: {4: 5}}
x["_"] = x
y = [1, 2, 3]
y.append(y)
z = [1, 2]
w = [z, z]


@pytest.mark.parametrize(
    "input_value, output_value",
    [
        (x, None),  # recursive,
        (y, None),  # recursive,
        (w, [[1, 2], [1, 2]]),  # non-recursive,
    ],
)
def test_circular_reference_json(input_value, output_value):
    if output_value is None:
        with pytest.raises(
            TypeError, match="Recursive data structures are not supported"
        ):
            _ = json_serializable(input_value)
    else:
        assert json_serializable(input_value) == output_value


###############################################################################
# Test util.image_from_docker_args
###############################################################################


def test_image_from_docker_args_simple():
    image = util.image_from_docker_args(
        ["run", "-v", "/foo:/bar", "-e", "NICE=foo", "-it", "wandb/deepo", "/bin/bash"]
    )
    assert image == "wandb/deepo"


def test_image_from_docker_args_simple_no_namespace():
    image = util.image_from_docker_args(["run", "-e", "NICE=foo", "nginx", "/bin/bash"])
    assert image == "nginx"


def test_image_from_docker_args_simple_no_equals():
    image = util.image_from_docker_args(
        ["run", "--runtime=runc", "ufoym/deepo:cpu-all"]
    )
    assert image == "ufoym/deepo:cpu-all"


def test_image_from_docker_args_bash_simple():
    image = util.image_from_docker_args(
        ["run", "ufoym/deepo:cpu-all", "/bin/bash", "-c", "python train.py"]
    )
    assert image == "ufoym/deepo:cpu-all"


def test_image_from_docker_args_sha():
    dsha = (
        "wandb/deepo@sha256:"
        "3ddd2547d83a056804cac6aac48d46c5394a76df76b672539c4d2476eba38177"
    )
    image = util.image_from_docker_args([dsha])
    assert image == dsha


###############################################################################
# Test util.app_url
###############################################################################


def test_app_url():
    with mock.patch.dict("os.environ", {"WANDB_APP_URL": "https://foo.com/bar/"}):
        assert util.app_url("https://api.foo.com") == "https://foo.com/bar"
    assert util.app_url("http://api.wandb.test") == "http://app.wandb.test"
    assert util.app_url("https://api.wandb.ai") == "https://wandb.ai"
    assert util.app_url("https://api.foo/bar") == "https://app.foo/bar"
    assert util.app_url("https://wandb.foo") == "https://wandb.foo"


###############################################################################
<<<<<<< HEAD
=======
# Test util.make_safe_for_json
###############################################################################


def test_safe_for_json():
    res = util.make_safe_for_json(
        {
            "nan": float("nan"),
            "inf": float("+inf"),
            "ninf": float("-inf"),
            "str": "str",
            "seq": [float("nan"), 1],
            "map": {"foo": 1, "nan": float("nan")},
            "numpyArr": np.array([0] * 33),
        }
    )
    expected = {
        "inf": "Infinity",
        "map": {"foo": 1, "nan": "NaN"},
        "nan": "NaN",
        "ninf": "-Infinity",
        "seq": ["NaN", 1],
        "str": "str",
        "numpyArr": [0] * 33,
    }
    assert json.dumps(res)
    assert_deep_lists_equal(res, expected)


###############################################################################
>>>>>>> a6d6e2de
# Test util.find_runner
###############################################################################


@pytest.mark.skipif(
    platform.system() == "Windows", reason="find_runner is broken on Windows"
)
def test_find_runner():
    res = util.find_runner(__file__)
    assert "python" in res[0]


###############################################################################
# Test util.parse_sweep_id
###############################################################################


def test_parse_sweep_id():
    parts = {"name": "test/test/test"}
    util.parse_sweep_id(parts)
    assert parts == {"name": "test", "entity": "test", "project": "test"}


###############################################################################
# Test util.from_human_size and util.to_human_size
###############################################################################


def test_from_human_size():
    assert util.from_human_size("1000B", units=util.POW_2_BYTES) == 1000
    assert util.from_human_size("976.6KiB", units=util.POW_2_BYTES) == 1000038
    assert util.from_human_size("4.8MiB", units=util.POW_2_BYTES) == 5033164

    assert util.from_human_size("1000.0B") == 1000
    assert util.from_human_size("1000KB") == 1000000
    assert util.from_human_size("5.0MB") == 5000000


def test_to_human_size():
    assert util.to_human_size(1000, units=util.POW_2_BYTES) == "1000.0B"
    assert util.to_human_size(1000000, units=util.POW_2_BYTES) == "976.6KiB"
    assert util.to_human_size(5000000, units=util.POW_2_BYTES) == "4.8MiB"

    assert util.to_human_size(1000) == "1000.0B"
    assert util.to_human_size(1000000) == "1000.0KB"
    assert util.to_human_size(5000000) == "5.0MB"


###############################################################################
# Test matplotlib utilities
###############################################################################


def matplotlib_with_image():
    """Creates a matplotlib figure with an image"""
    fig, ax = plt.subplots(3)
    ax[0].plot([1, 2, 3])
    ax[1].imshow(np.random.rand(200, 200, 3))
    ax[2].plot([1, 2, 3])
    return fig


def matplotlib_without_image():
    """Creates a matplotlib figure without an image"""
    fig, ax = plt.subplots(2)
    ax[0].plot([1, 2, 3])
    ax[1].plot([1, 2, 3])
    return fig


def test_matplotlib_contains_images():
    """Ensures that the utility function can properly detect if immages are in a
    matplotlib figure"""
    # fig true
    fig = matplotlib_with_image()
    assert util.matplotlib_contains_images(fig)
    plt.close()

    # plt true
    fig = matplotlib_with_image()
    assert util.matplotlib_contains_images(plt)
    plt.close()

    # fig false
    fig = matplotlib_without_image()
    assert not util.matplotlib_contains_images(fig)
    plt.close()

    # plt false
    fig = matplotlib_without_image()
    assert not util.matplotlib_contains_images(plt)
    plt.close()


def test_matplotlib_to_plotly():
    """Ensures that the utility function can properly transform a pyplot object to a
    plotly object (not the wandb.* versions"""
    fig = matplotlib_without_image()
    assert type(util.matplotlib_to_plotly(fig)) == plotly.graph_objs._figure.Figure
    plt.close()

    fig = matplotlib_without_image()
    assert type(util.matplotlib_to_plotly(plt)) == plotly.graph_objs._figure.Figure
    plt.close()


def test_convert_plots():
    fig = matplotlib_without_image()
    obj = util.convert_plots(fig)
    assert obj.get("plot")
    assert obj.get("_type") == "plotly"


###############################################################################
# Test uri and path resolution utilities
###############################################################################


def test_is_uri():
    assert util.is_uri("http://foo.com")
    assert util.is_uri("https://foo.com")
    assert util.is_uri("file:///foo.com")
    assert util.is_uri("s3://foo.com")
    assert util.is_uri("gs://foo.com")
    assert util.is_uri("foo://foo.com")
    assert not util.is_uri("foo.com")
    assert not util.is_uri("foo")


@pytest.mark.skipif(
    platform.system() == "Windows", reason="fixme: make this work on windows"
)
def test_local_file_uri_to_path():
    assert util.local_file_uri_to_path("file:///foo.com") == "/foo.com"
    assert util.local_file_uri_to_path("file://foo.com") == ""
    assert util.local_file_uri_to_path("file:///foo") == "/foo"
    assert util.local_file_uri_to_path("file://foo") == ""
    assert util.local_file_uri_to_path("file:///") == "/"
    assert util.local_file_uri_to_path("file://") == ""
    assert util.get_local_path_or_none("https://foo.com") is None


@pytest.mark.skipif(
    platform.system() == "Windows", reason="fixme: make this work on windows"
)
def test_get_local_path_or_none():
    assert util.get_local_path_or_none("file:///foo.com") == "/foo.com"
    assert util.get_local_path_or_none("file://foo.com") is None
    assert util.get_local_path_or_none("file:///foo") == "/foo"
    assert util.get_local_path_or_none("file://foo") is None
    assert util.get_local_path_or_none("file:///") == "/"
    assert util.get_local_path_or_none("file://") == ""
    assert util.get_local_path_or_none("/foo.com") == "/foo.com"
    assert util.get_local_path_or_none("foo.com") == "foo.com"
    assert util.get_local_path_or_none("/foo") == "/foo"
    assert util.get_local_path_or_none("foo") == "foo"
    assert util.get_local_path_or_none("/") == "/"
    assert util.get_local_path_or_none("") == ""


def test_make_tarfile():
    with tempfile.TemporaryDirectory() as tmpdir:
        tmpfile = os.path.join(tmpdir, "foo.tar.gz")
        util.make_tarfile(
            output_filename=tmpfile,
            source_dir=tmpdir,
            archive_name="lol",
        )
        assert os.path.exists(tmpfile)
        assert tarfile.is_tarfile(tmpfile)


###############################################################################
# Test tensor type utilities
###############################################################################


def test_is_tf_tensor():
    assert util.is_tf_tensor(tf.constant(1))
    assert not util.is_tf_tensor(tf.Variable(1))
    assert not util.is_tf_tensor(1)
    assert not util.is_tf_tensor(None)


def test_is_pytorch_tensor():
    assert util.is_pytorch_tensor(torch.tensor(1))
    assert not util.is_pytorch_tensor(1)
    assert not util.is_pytorch_tensor(None)


###############################################################################
# Test launch utilities
###############################################################################


def test_launch_browser():
    with mock.patch("sys.platform", "linux"):
        with mock.patch.dict("sys.modules", {"webbrowser": mock.MagicMock()}):
            import webbrowser

            webbrowser.get().name = mock.MagicMock(return_value="lynx")
            assert not util.launch_browser()
            webbrowser.get().name = mock.MagicMock(side_effect=webbrowser.Error)
            assert not util.launch_browser()


def test_parse_tfjob_config():
    with mock.patch.dict(
        "os.environ", {"TF_CONFIG": '{"cluster": {"master": ["foo"]}}'}
    ):
        assert util.parse_tfjob_config() == {"cluster": {"master": ["foo"]}}
    with mock.patch.dict("os.environ", {"TF_CONFIG": "LOL"}):
        assert util.parse_tfjob_config() is False
    assert util.parse_tfjob_config() is False


###############################################################################
# Test retry utilities
###############################################################################


def test_no_retry_auth():
    e = mock.MagicMock(spec=requests.HTTPError)
    e.response = mock.MagicMock(spec=requests.Response)
    for status_code in (400, 409):
        e.response.status_code = status_code
        assert not util.no_retry_auth(e)
    e.response.status_code = 401
    with pytest.raises(wandb.CommError):
        util.no_retry_auth(e)
    e.response.status_code = 403
    with mock.patch("wandb.run", mock.MagicMock()):
        with pytest.raises(wandb.CommError):
            util.no_retry_auth(e)
    e.response.status_code = 404
    with pytest.raises(wandb.CommError):
        util.no_retry_auth(e)

    e.response = None
    assert util.no_retry_auth(e)
    e = ValueError("foo")
    assert util.no_retry_auth(e)


def test_check_retry_conflict():
    e = mock.MagicMock(spec=requests.HTTPError)
    e.response = mock.MagicMock(spec=requests.Response)

    e.response.status_code = 400
    assert util.check_retry_conflict(e) is None

    e.response.status_code = 500
    assert util.check_retry_conflict(e) is None

    e.response.status_code = 409
    assert util.check_retry_conflict(e) is True


def test_check_retry_conflict_or_gone():
    e = mock.MagicMock(spec=requests.HTTPError)
    e.response = mock.MagicMock(spec=requests.Response)

    e.response.status_code = 400
    assert util.check_retry_conflict_or_gone(e) is None

    e.response.status_code = 410
    assert util.check_retry_conflict_or_gone(e) is False

    e.response.status_code = 500
    assert util.check_retry_conflict_or_gone(e) is None

    e.response.status_code = 409
    assert util.check_retry_conflict_or_gone(e) is True


def test_make_check_reply_fn_timeout():
    """Verify case where secondary check returns a new timeout."""
    e = mock.MagicMock(spec=requests.HTTPError)
    e.response = mock.MagicMock(spec=requests.Response)

    check_retry_fn = util.make_check_retry_fn(
        check_fn=util.check_retry_conflict_or_gone,
        check_timedelta=datetime.timedelta(minutes=3),
        fallback_retry_fn=util.no_retry_auth,
    )

    e.response.status_code = 400
    check = check_retry_fn(e)
    assert check is False

    e.response.status_code = 410
    check = check_retry_fn(e)
    assert check is False

    e.response.status_code = 500
    check = check_retry_fn(e)
    assert check is True

    e.response.status_code = 409
    check = check_retry_fn(e)
    assert check
    assert check == datetime.timedelta(minutes=3)


def test_make_check_reply_fn_false():
    """Verify case where secondary check forces no retry."""
    e = mock.MagicMock(spec=requests.HTTPError)
    e.response = mock.MagicMock(spec=requests.Response)

    def is_special(e):
        if e.response.status_code == 500:
            return False
        return None

    check_retry_fn = util.make_check_retry_fn(
        check_fn=is_special,
        fallback_retry_fn=util.no_retry_auth,
    )

    e.response.status_code = 400
    check = check_retry_fn(e)
    assert check is False

    e.response.status_code = 500
    check = check_retry_fn(e)
    assert check is False

    e.response.status_code = 409
    check = check_retry_fn(e)
    assert check is False


def test_make_check_reply_fn_true():
    """Verify case where secondary check allows retry."""
    e = mock.MagicMock(spec=requests.HTTPError)
    e.response = mock.MagicMock(spec=requests.Response)

    def is_special(e):
        if e.response.status_code == 400:
            return True
        return None

    check_retry_fn = util.make_check_retry_fn(
        check_fn=is_special,
        fallback_retry_fn=util.no_retry_auth,
    )

    e.response.status_code = 400
    check = check_retry_fn(e)
    assert check is True

    e.response.status_code = 500
    check = check_retry_fn(e)
    assert check is True

    e.response.status_code = 409
    check = check_retry_fn(e)
    assert check is False


def test_downsample():
    with pytest.raises(wandb.UsageError):
        util.downsample([1, 2, 3], 1)
    assert util.downsample([1, 2, 3, 4], 2) == [1, 4]


def test_get_log_file_path(mock_run):
    assert util.get_log_file_path() == os.path.join("wandb", "debug-internal.log")
    run = mock_run()
    assert util.get_log_file_path() == run._settings.log_internal


def test_stopwatch_now():
    t_1 = util.stopwatch_now()
    time.sleep(0.1)
    t_2 = util.stopwatch_now()
    assert t_2 > t_1


def test_class_colors():
    assert util.class_colors(3) == [[0, 0, 0], (1.0, 0.0, 0.0), (0.0, 1.0, 1.0)]


def test_check_and_warn_old():
    assert util.check_and_warn_old(["wandb-metadata.json"])


def test_is_databricks():
    assert not util._is_databricks()
    with mock.patch.dict("sys.modules", {"dbutils": mock.MagicMock()}):
        dbutils = sys.modules["dbutils"]
        dbutils.shell = mock.MagicMock()
        dbutils.shell.sc = mock.MagicMock()
        dbutils.shell.sc.appName = "Databricks Shell"
        assert util._is_databricks()


def test_parse_entity_project_item():
    def f(*args, **kwargs):
        return util._parse_entity_project_item(*args, **kwargs)

    with pytest.raises(ValueError):
        f("boom/a/b/c")

    item, project, entity = f("myproj/mymodel:latest")
    assert item == "mymodel:latest"
    assert project == "myproj"
    assert entity == ""

    item, project, entity = f("boom")
    assert item == "boom"
    assert project == ""
    assert entity == ""


def test_resolve_aliases():
    with pytest.raises(ValueError):
        util._resolve_aliases(5)

    aliases = util._resolve_aliases(["best", "dev"])
    assert aliases == ["best", "dev", "latest"]

    aliases = util._resolve_aliases("boom")
<<<<<<< HEAD
    assert aliases == ["boom", "latest"]
=======
    assert aliases == ["boom", "latest"]


# Compute recursive dicts for tests
d_recursive1i = {1: 2, 3: {4: 5}}
d_recursive1i["_"] = d_recursive1i
d_recursive2i = {1: 2, 3: {np.int64(44): 5}}
d_recursive2i["_"] = d_recursive2i
d_recursive2o = {1: 2, 3: {44: 5}}
d_recursive2o["_"] = d_recursive2o


@pytest.mark.parametrize(
    "dict_input, dict_output",
    [
        ({}, None),
        ({1: 2}, None),
        ({1: np.int64(3)}, None),  # dont care about values
        ({np.int64(3): 4}, {3: 4}),  # top-level
        ({1: {np.int64(3): 4}}, {1: {3: 4}}),  # nested key
        ({1: {np.int32(2): 4}}, {1: {2: 4}}),  # nested key
        (d_recursive1i, None),  # recursive, no numpy
        (d_recursive2i, d_recursive2o),  # recursive, numpy
    ],
)
def test_sanitize_numpy_keys(dict_input, dict_output):
    dict_output = dict_output.copy() if dict_output is not None else None
    output, converted = util._sanitize_numpy_keys(dict_input)
    assert converted == (dict_output is not None)

    # pytest assert cant handle recursive dicts
    if dict_output and "_" in dict_output:
        output.pop("_")
        dict_output.pop("_")

    assert output == (dict_output or dict_input)


def test_make_docker_image_name_safe():
    assert util.make_docker_image_name_safe("this-name-is-fine") == "this-name-is-fine"
    assert util.make_docker_image_name_safe("also__ok") == "also__ok"
    assert (
        util.make_docker_image_name_safe("github.com/MyUsername/my_repo")
        == "github.com__myusername__my_repo"
    )
    assert (
        util.make_docker_image_name_safe("./abc.123___def-456---_.")
        == "abc.123__def-456"
    )
    assert util.make_docker_image_name_safe("......") == "image"
>>>>>>> a6d6e2de
<|MERGE_RESOLUTION|>--- conflicted
+++ resolved
@@ -256,39 +256,6 @@
 
 
 ###############################################################################
-<<<<<<< HEAD
-=======
-# Test util.make_safe_for_json
-###############################################################################
-
-
-def test_safe_for_json():
-    res = util.make_safe_for_json(
-        {
-            "nan": float("nan"),
-            "inf": float("+inf"),
-            "ninf": float("-inf"),
-            "str": "str",
-            "seq": [float("nan"), 1],
-            "map": {"foo": 1, "nan": float("nan")},
-            "numpyArr": np.array([0] * 33),
-        }
-    )
-    expected = {
-        "inf": "Infinity",
-        "map": {"foo": 1, "nan": "NaN"},
-        "nan": "NaN",
-        "ninf": "-Infinity",
-        "seq": ["NaN", 1],
-        "str": "str",
-        "numpyArr": [0] * 33,
-    }
-    assert json.dumps(res)
-    assert_deep_lists_equal(res, expected)
-
-
-###############################################################################
->>>>>>> a6d6e2de
 # Test util.find_runner
 ###############################################################################
 
@@ -712,45 +679,7 @@
     assert aliases == ["best", "dev", "latest"]
 
     aliases = util._resolve_aliases("boom")
-<<<<<<< HEAD
     assert aliases == ["boom", "latest"]
-=======
-    assert aliases == ["boom", "latest"]
-
-
-# Compute recursive dicts for tests
-d_recursive1i = {1: 2, 3: {4: 5}}
-d_recursive1i["_"] = d_recursive1i
-d_recursive2i = {1: 2, 3: {np.int64(44): 5}}
-d_recursive2i["_"] = d_recursive2i
-d_recursive2o = {1: 2, 3: {44: 5}}
-d_recursive2o["_"] = d_recursive2o
-
-
-@pytest.mark.parametrize(
-    "dict_input, dict_output",
-    [
-        ({}, None),
-        ({1: 2}, None),
-        ({1: np.int64(3)}, None),  # dont care about values
-        ({np.int64(3): 4}, {3: 4}),  # top-level
-        ({1: {np.int64(3): 4}}, {1: {3: 4}}),  # nested key
-        ({1: {np.int32(2): 4}}, {1: {2: 4}}),  # nested key
-        (d_recursive1i, None),  # recursive, no numpy
-        (d_recursive2i, d_recursive2o),  # recursive, numpy
-    ],
-)
-def test_sanitize_numpy_keys(dict_input, dict_output):
-    dict_output = dict_output.copy() if dict_output is not None else None
-    output, converted = util._sanitize_numpy_keys(dict_input)
-    assert converted == (dict_output is not None)
-
-    # pytest assert cant handle recursive dicts
-    if dict_output and "_" in dict_output:
-        output.pop("_")
-        dict_output.pop("_")
-
-    assert output == (dict_output or dict_input)
 
 
 def test_make_docker_image_name_safe():
@@ -764,5 +693,4 @@
         util.make_docker_image_name_safe("./abc.123___def-456---_.")
         == "abc.123__def-456"
     )
-    assert util.make_docker_image_name_safe("......") == "image"
->>>>>>> a6d6e2de
+    assert util.make_docker_image_name_safe("......") == "image"