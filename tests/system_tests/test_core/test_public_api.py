--- conflicted
+++ resolved
@@ -611,11 +611,7 @@
     }
 
 
-<<<<<<< HEAD
-@pytest.fixture()
-=======
 @pytest.fixture
->>>>>>> c062b001
 def stub_search_users(wandb_backend_spy):
     """Fixture to stub a SearchUsers GraphQL query."""
     gql = wandb_backend_spy.gql
