import errno
import os
import platform
import re
import shutil
import stat
import sys
import tempfile
import time
from concurrent.futures import ThreadPoolExecutor
from pathlib import Path
from unittest import mock
from unittest.mock import patch

import pytest
from pyfakefs.fake_filesystem import OSType
from wandb.sdk.lib import filesystem
from wandb.sdk.lib.filesystem import (
    check_exists,
    copy_or_overwrite_changed,
    mkdir_allow_fallback,
    mkdir_exists_ok,
    reflink,
    safe_copy,
    safe_open,
    system_preferred_path,
)


def write_pause(path, content):
    """Append `content` to the file at path, flush the write, and wait 10ms.

    This ensures that file modification times are different for successive writes.
    """
    mode = "ab" if isinstance(path, bytes) else "a"
    path = Path(path).resolve()
    path.parent.mkdir(parents=True, exist_ok=True)
    with path.open(mode) as f:
        f.write(content)
        f.flush()
        os.fsync(f.fileno())
    time.sleep(0.01)


@pytest.mark.parametrize("pathtype", [Path, str, bytes])
def test_mkdir_exists_ok_pathtypes(tmp_path, pathtype):
    """Test that mkdir_exists_ok works with all path-like objects."""
    new_dir = tmp_path / "new"
    mkdir_exists_ok(pathtype(new_dir))
    assert new_dir.is_dir()


def test_mkdir_exists_ok_existing(tmp_path):
    new_dir = tmp_path / "new"
    new_dir.mkdir()
    mkdir_exists_ok(new_dir)
    assert new_dir.is_dir()


def test_mkdir_exists_ok_path_parents(tmp_path):
    new_dir = tmp_path / "a" / "b" / "c"
    mkdir_exists_ok(new_dir)
    assert new_dir.is_dir()


def test_mkdir_exists_ok_file_exists(tmp_path):
    file = tmp_path / "file"
    file.touch()
    with pytest.raises(FileExistsError):
        mkdir_exists_ok(file)
    assert file.is_file()


@pytest.mark.xfail(reason="Not possible to chown a file to root under test runner.")
def test_mkdir_exists_ok_not_writable(tmp_path):
    # Reference test: only works when run manually.
    new_dir = tmp_path / "new"
    new_dir.mkdir()
    new_dir.chmod(0o700)
    shutil.chown(new_dir, user="root")

    with pytest.raises(PermissionError):
        mkdir_exists_ok(new_dir)


def test_copy_or_overwrite_changed_windows_colon(tmp_path):
    source_path = tmp_path / "new_file.txt"
    target_path = tmp_path / "file:with:colon.txt"

    source_path.write_text("original")
    final_path = copy_or_overwrite_changed(source_path, target_path)

    if platform.system() == "Windows":
        assert final_path == tmp_path / "file-with-colon.txt"
    else:
        assert final_path == target_path
    assert final_path.read_text() == "original"


def test_copy_or_overwrite_changed_no_copy(tmp_path):
    source_path = tmp_path / "new_file.txt"
    target_path = tmp_path / "target_file.txt"

    source_path.write_text("original")
    shutil.copy2(source_path, target_path)

    with patch("shutil.copy2") as copy2_mock:
        copy_or_overwrite_changed(source_path, target_path)
        assert not copy2_mock.called


def test_copy_or_overwrite_changed_overwite_different_mtime(tmp_path):
    source_path = tmp_path / "new_file.txt"
    target1_path = tmp_path / "target1.txt"
    target2_path = tmp_path / "target2.txt"

    write_pause(source_path, "new content")
    write_pause(target1_path, "old content 1")
    write_pause(target2_path, "old content 2")

    with patch("shutil.copy2") as copy2_mock:
        copy_or_overwrite_changed(source_path, target1_path)
        assert copy2_mock.call_count == 1
        copy_or_overwrite_changed(source_path, target2_path)
        assert copy2_mock.call_count == 2


@pytest.mark.parametrize("permissions", [0o666, 0o644, 0o444, 0o600, 0o400])
def test_copy_or_overwrite_changed_bad_permissions(tmp_path, permissions):
    source_path = tmp_path / "new_file.txt"
    target_path = tmp_path / "old_file.txt"

    write_pause(source_path, "replacement")
    write_pause(target_path, "original")
    os.chmod(target_path, permissions)

    dest_path = copy_or_overwrite_changed(source_path, target_path)
    assert dest_path == target_path
    assert dest_path.read_text() == "replacement"
    assert dest_path.stat().st_mode & stat.S_IWOTH == stat.S_IWOTH


@pytest.mark.xfail(reason="Not possible to chown a file to root under test runner.")
def test_copy_or_overwrite_changed_unfixable(tmp_path):
    # Reference test: only works when run manually.
    source_path = tmp_path / "new_file.txt"
    target_path = tmp_path / "old_file.txt"

    write_pause(source_path, "replacement")
    write_pause(target_path, "original")
    os.chmod(target_path, 0o600)
    shutil.chown(target_path, user="root")

    with pytest.raises(PermissionError) as e:
        copy_or_overwrite_changed(source_path, target_path)
    assert "Unable to overwrite" in str(e.value)


@pytest.mark.parametrize("binary", ["", "b", "t"])
@pytest.mark.parametrize("mode", ["w", "w+", "a", "a+"])
def test_safe_write_interrupted_overwrites(binary, mode):
    with tempfile.TemporaryDirectory() as tmp_dir:
        tmp_dir = Path(tmp_dir)
        original_file = tmp_dir / "original.txt"
        original_content = "Original content 🧐"
        original_file.write_text(original_content, encoding="utf-8")

        with pytest.raises(RuntimeError):
            with safe_open(original_file, mode + binary) as f:
                f.write(b"!!!" if binary == "b" else "!!!")
                raise RuntimeError("Interrupted write")

        assert original_file.read_text("utf-8") == original_content
        assert list(tmp_dir.iterdir()) == [original_file]


@pytest.mark.parametrize("binary", ["", "b", "t"])
@pytest.mark.parametrize("mode", ["w", "w+"])
def test_safe_write_complete_overwrites(mode, binary):
    with tempfile.TemporaryDirectory() as tmp_dir:
        tmp_dir = Path(tmp_dir)
        original_file = tmp_dir / "original.txt"
        original_file.write_text("Original content")
        new_content = "New content 😐"  # Shorter than original.

        encoding = "utf-8" if binary != "b" else None
        with safe_open(original_file, mode + binary, encoding=encoding) as f:
            f.write(new_content.encode("utf-8") if binary == "b" else new_content)

        assert original_file.read_text("utf-8") == new_content
        assert list(tmp_dir.iterdir()) == [original_file]


@pytest.mark.parametrize("binary", ["", "b", "t"])
@pytest.mark.parametrize("mode", ["a", "a+"])
def test_safe_write_complete_appends(binary, mode):
    with tempfile.TemporaryDirectory() as tmp_dir:
        tmp_dir = Path(tmp_dir)
        original_file = tmp_dir / "original.txt"
        original_content = "Original content 🧐"
        original_file.write_text(original_content, encoding="utf-8")
        new_content = "New content❗"

        encoding = "utf-8" if binary != "b" else None
        with safe_open(original_file, mode + binary, encoding=encoding) as f:
            f.write(new_content.encode("utf-8") if binary == "b" else new_content)

        assert original_file.read_text("utf-8") == original_content + new_content
        assert list(tmp_dir.iterdir()) == [original_file]


@pytest.mark.parametrize("binary", ["", "b", "t"])
@pytest.mark.parametrize("mode", ["r", "r+"])
def test_safe_read_missing_file(tmp_path, binary, mode):
    missing_file = tmp_path / "missing.txt"

    with pytest.raises(FileNotFoundError):
        with safe_open(missing_file, mode + binary):
            pass


@pytest.mark.parametrize("binary", ["", "b", "t"])
def test_safe_read_existing_file(tmp_path, binary):
    existing_file = tmp_path / "existing.txt"
    original_content = "Original content 🧐"
    existing_file.write_text(original_content, encoding="utf-8")

    encoding = "utf-8" if binary != "b" else None
    with safe_open(existing_file, "r" + binary, encoding=encoding) as f:
        content = f.read()
        if binary == "b":
            content = content.decode("utf-8")
        assert content == original_content


@pytest.mark.parametrize("binary", ["", "b", "t"])
def test_safe_read_write_existing_file(binary):
    with tempfile.TemporaryDirectory() as tmp_dir:
        tmp_dir = Path(tmp_dir)
        original_file = tmp_dir / "original.txt"
        original_content = "🔜Original content"
        original_file.write_text(original_content, encoding="utf-8")
        new_content = "More❗"

        encoding = "utf-8" if binary != "b" else None
        with safe_open(original_file, "r+" + binary, encoding=encoding) as f:
            content = f.read()
            if binary == "b":
                content = content.decode("utf-8")
            assert content == original_content
            f.seek(len("🔜O".encode()))
            f.write(new_content.encode("utf-8") if binary == "b" else new_content)

        assert original_file.read_text("utf-8") == "🔜OMore❗ content"
        assert list(tmp_dir.iterdir()) == [original_file]


@pytest.mark.parametrize("binary", ["", "b", "t"])
@pytest.mark.parametrize("mode", ["x", "x+"])
def test_safe_exclusive_write_existing_file(tmp_path, binary, mode):
    existing_file = tmp_path / "existing.txt"
    existing_file.write_text("Existing content 🧐", encoding="utf-8")

    with pytest.raises(FileExistsError):
        with safe_open(existing_file, mode + binary):
            pass


@pytest.mark.parametrize("binary", ["", "b", "t"])
@pytest.mark.parametrize("mode", ["a", "a+", "x", "x+"])
def test_safe_write_interrupted_exclusive_writes(binary, mode):
    with tempfile.TemporaryDirectory() as tmp_dir:
        tmp_dir = Path(tmp_dir)
        original_file = tmp_dir / "original.txt"

        with pytest.raises(RuntimeError):
            with safe_open(original_file, mode + binary) as f:
                f.write(b"!!!" if binary == "b" else "!!!")
                raise RuntimeError("Interrupted write")

        assert not original_file.exists()
        assert list(tmp_dir.iterdir()) == []


@pytest.mark.parametrize("binary", ["", "b", "t"])
@pytest.mark.parametrize("mode", ["a", "a+", "x", "x+"])
def test_safe_write_complete_exclusive_writes(binary, mode):
    with tempfile.TemporaryDirectory() as tmp_dir:
        tmp_dir = Path(tmp_dir)
        original_file = tmp_dir / "original.txt"
        new_content = "New content 👾"

        encoding = "utf-8" if binary != "b" else None
        with safe_open(original_file, mode + binary, encoding=encoding) as f:
            f.write(new_content.encode("utf-8") if binary == "b" else new_content)

        assert original_file.read_text("utf-8") == new_content
        assert list(tmp_dir.iterdir()) == [original_file]


def test_safe_copy_missing_source_file(tmp_path: Path):
    source_path = tmp_path / "missing.txt"
    target_path = tmp_path / "target.txt"

    with pytest.raises(FileNotFoundError):
        safe_copy(source_path, target_path)


def test_safe_copy_existing_source_and_target_files(tmp_path: Path):
    source_path = tmp_path / "source.txt"
    target_path = tmp_path / "target.txt"
    source_content = "Source content 📝"
    target_content = "Target content 🎯"

    source_path.write_text(source_content, encoding="utf-8")
    target_path.write_text(target_content, encoding="utf-8")

    safe_copy(source_path, target_path)

    assert source_path.read_text("utf-8") == source_content
    assert target_path.read_text("utf-8") == source_content


def test_safe_copy_existing_source_and_missing_target(tmp_path: Path):
    source_path = tmp_path / "source.txt"
    target_path = tmp_path / "target.txt"
    source_content = "Source content 📝"

    source_path.write_text(source_content, encoding="utf-8")

    returned = safe_copy(source_path, target_path)

    assert returned == target_path
    assert target_path.read_text("utf-8") == source_content


def test_safe_copy_str_path(tmp_path: Path):
    source_path = tmp_path / "source.txt"
    target_path = str(tmp_path / "target.txt")
    source_content = "Source content 📝"

    source_path.write_text(source_content, encoding="utf-8")

    returned = safe_copy(source_path, target_path)

    assert returned == target_path  # Should return str, not pathlib.Path.
    assert Path(target_path).read_text("utf-8") == source_content


real_temp_dir = tempfile.TemporaryDirectory()


@pytest.mark.skipif(sys.platform != "darwin", reason="pyfakefs limitations")
@pytest.mark.parametrize("fs_type", [OSType.LINUX, OSType.MACOS, OSType.WINDOWS])
def test_safe_copy_different_file_systems(fs, fs_type: OSType):
    fs.os = fs_type

    fs.add_real_directory(real_temp_dir.name)

    source_path = Path(real_temp_dir.name) / "source.txt"
    target_path = Path("/target.txt")
    source_content = "Source content 📝"

    source_path.write_text(source_content, encoding="utf-8")

    safe_copy(source_path, target_path)

    assert target_path.read_text("utf-8") == source_content


@pytest.mark.skipif(sys.platform == "win32", reason="Windows locks active files")
def test_safe_copy_target_file_changes_during_copy(tmp_path: Path, monkeypatch):
    source_path = tmp_path / "source.txt"
    target_path = tmp_path / "target.txt"
    source_content = "Source content 📝" * 1000
    changed_target_content = "Changed target content 🔀"

    source_path.write_text(source_content, encoding="utf-8")

    def repeatedly_write_content():
        end_time = time.time() + 1.0
        while time.time() < end_time:
            try:
                target_path.write_text(changed_target_content, encoding="utf-8")
            except PermissionError:
                pass

    def delayed_copy_with_pause(src, dst, *args, **kwargs):
        """Write a 4096 byte block at a time, pausing 0.1 seconds between writes."""
        # Windows often doesn't allow opening a file for writing while there is an open
        # file handle to it. To get around the PermissionError, we close the file
        # between writes, but also retry failed writes.
        pos = 0
        with open(src, "rb") as infile:
            for block in iter(lambda: infile.read(4096), b""):
                success = False
                while not success:
                    time.sleep(0.1)
                    try:
                        with open(dst, "wb") as outfile:
                            outfile.seek(pos)
                            outfile.write(block)
                        pos += len(block)
                        success = True
                    except PermissionError:
                        pass

    monkeypatch.setattr(shutil, "copy2", delayed_copy_with_pause)

    with ThreadPoolExecutor(max_workers=2) as executor:
        future = executor.submit(repeatedly_write_content)
        safe_copy(source_path, target_path)
        future.result()

    result_content = target_path.read_text("utf-8")
    assert result_content == source_content or result_content == changed_target_content


@pytest.mark.parametrize("src_link", [None, "symbolic", "hard"])
@pytest.mark.parametrize("dest_link", [None, "symbolic", "hard"])
def test_safe_copy_with_links(tmp_path: Path, src_link, dest_link):
    source_path = tmp_path / "source.txt"
    target_path = tmp_path / "target.txt"
    source_content = "Source content 📝"
    target_content = "Target content 🎯"
    source_path.write_text(source_content, encoding="utf-8")
    target_path.write_text(target_content, encoding="utf-8")

    if src_link == "symbolic":
        use_src_path = source_path.with_suffix(".symlink")
        use_src_path.symlink_to(source_path)
    elif src_link == "hard":
        use_src_path = source_path.with_suffix(".hardlink")
        os.link(source_path, use_src_path)
    else:
        use_src_path = source_path
    source_path = use_src_path

    if dest_link == "symbolic":
        use_dst_path = target_path.with_suffix(".symlink")
        use_dst_path.symlink_to(target_path)
    elif dest_link == "hard":
        use_dst_path = target_path.with_suffix(".hardlink")
        os.link(target_path, use_dst_path)
    else:
        use_dst_path = target_path
    target_path = use_dst_path

    safe_copy(source_path, target_path)

    assert target_path.read_text("utf-8") == source_content


<<<<<<< HEAD
@pytest.mark.xfail(reason="Fails on file systems that don't support reflinks")
def test_reflink_success(tmp_path):
    target_path = tmp_path / "target.txt"
    link_path = tmp_path / "link.txt"

    target_content = b"test content"
    new_content = b"new content"
    target_path.write_bytes(target_content)

    reflink(target_path, link_path)
    # The linked file should have the same content.
    assert link_path.read_bytes() == target_content

    link_path.write_bytes(new_content)
    # The target file should not change when the linked file is modified.
    assert target_path.read_bytes() == target_content

    with pytest.raises(FileExistsError):
        reflink(target_path, link_path)

    reflink(target_path, link_path, overwrite=True)
    assert link_path.read_bytes() == target_content


@pytest.mark.parametrize(
    "errno_code, expected_exception",
    [
        (errno.EPERM, PermissionError),
        (errno.EACCES, PermissionError),
        (errno.ENOENT, FileNotFoundError),
        (errno.EXDEV, ValueError),
        (errno.EISDIR, IsADirectoryError),
        (errno.EOPNOTSUPP, OSError),
        (errno.ENOTSUP, OSError),
        (errno.EINVAL, ValueError),
        (errno.EFAULT, OSError),
    ],
)
def test_reflink_errors(errno_code, expected_exception, monkeypatch):
    def fail(*args, **kwargs):
        raise OSError(errno_code, os.strerror(errno_code))

    monkeypatch.setattr(filesystem, "_reflink_linux", fail)
    monkeypatch.setattr(filesystem, "_reflink_macos", fail)

    with pytest.raises(expected_exception):
        reflink("target", "link")


def test_reflink_file_exists_error(tmp_path):
    target_path = tmp_path / "target.txt"
    link_path = tmp_path / "link.txt"
    target_path.write_bytes(b"content1")
    link_path.write_bytes(b"content2")

    with pytest.raises(FileExistsError):
        reflink(target_path, link_path)


@pytest.mark.parametrize(
    "system, exception",
    [
        ("Linux", ValueError("Called _reflink_linux")),
        ("Darwin", ValueError("Called _reflink_macos")),
        ("Other", OSError(errno.ENOTSUP, "reflinks are not supported on Other")),
    ],
)
def test_reflink_platform_dispatch(monkeypatch, system, exception):
    def _reflink_linux(*args, **kwargs):
        raise ValueError("Called _reflink_linux")

    def _reflink_macos(*args, **kwargs):
        raise ValueError("Called _reflink_macos")

    monkeypatch.setattr(filesystem, "_reflink_linux", _reflink_linux)
    monkeypatch.setattr(filesystem, "_reflink_macos", _reflink_macos)
    monkeypatch.setattr(platform, "system", lambda: system)

    with pytest.raises(type(exception), match=re.escape(str(exception))):
        reflink("target", "link")
=======
@pytest.mark.skipif(platform.system() == "Windows", reason="':' not allowed in paths.")
def test_check_exists(tmp_path):
    path_with_colon = tmp_path / "file:name.txt"
    path_with_dash = tmp_path / "file-name.txt"

    assert check_exists(path_with_colon) is None

    path_with_colon.touch()
    assert check_exists(path_with_colon) == path_with_colon

    path_with_colon.unlink()
    path_with_dash.touch()
    assert check_exists(path_with_colon) == path_with_dash

    path_with_colon.touch()
    assert check_exists(path_with_colon) == path_with_colon


def test_system_preferred_path():
    path = "C:/path:with:colon.txt"
    windows = "C:/path-with-colon.txt"
    if platform.system() == "Windows":
        assert system_preferred_path(path) == windows
    else:
        assert system_preferred_path(path) == path


def test_system_preferred_path_warning(caplog):
    path = Path("path:with/colon.txt")
    with mock.patch("platform.system", return_value="Windows"):
        system_preferred_path(path, warn=True)
        assert f"Replacing ':' in {path} with '-'" in caplog.text


def test_mkdir_allow_fallback_success(tmp_path):
    dir_name = tmp_path / "valid" / "directory"
    assert mkdir_allow_fallback(dir_name) == dir_name
    assert dir_name.exists()


def test_mkdir_allow_fallback_with_problematic_chars(tmp_path):
    dir_name = tmp_path / "pr\0blematic:directory*with<chars"
    result_dir = mkdir_allow_fallback(dir_name)
    assert result_dir.is_dir()


def test_mkdir_allow_fallback_with_unexpected_error(tmp_path):
    with mock.patch("os.makedirs", side_effect=OSError(1, "Unexpected error")):
        with pytest.raises(OSError, match="Unexpected error"):
            mkdir_allow_fallback("some_directory")


def test_mkdir_allow_fallback_with_uncreatable_directory(tmp_path):
    dir_name = tmp_path / "uncreatable" / "directory"
    with mock.patch("os.makedirs", side_effect=OSError(22, "Invalid argument")):
        with pytest.raises(OSError, match="Unable to create directory"):
            mkdir_allow_fallback(dir_name)


def test_mkdir_allow_fallback_with_warning(caplog, tmp_path):
    dir_name = tmp_path / "direct\0ry"
    new_name = tmp_path / "direct-ry"
    assert mkdir_allow_fallback(dir_name) == new_name
    assert f"Creating '{new_name}' instead of '{dir_name}'" in caplog.text
>>>>>>> 1771a8ad
<|MERGE_RESOLUTION|>--- conflicted
+++ resolved
@@ -451,7 +451,6 @@
     assert target_path.read_text("utf-8") == source_content
 
 
-<<<<<<< HEAD
 @pytest.mark.xfail(reason="Fails on file systems that don't support reflinks")
 def test_reflink_success(tmp_path):
     target_path = tmp_path / "target.txt"
@@ -532,7 +531,8 @@
 
     with pytest.raises(type(exception), match=re.escape(str(exception))):
         reflink("target", "link")
-=======
+
+        
 @pytest.mark.skipif(platform.system() == "Windows", reason="':' not allowed in paths.")
 def test_check_exists(tmp_path):
     path_with_colon = tmp_path / "file:name.txt"
@@ -596,5 +596,4 @@
     dir_name = tmp_path / "direct\0ry"
     new_name = tmp_path / "direct-ry"
     assert mkdir_allow_fallback(dir_name) == new_name
-    assert f"Creating '{new_name}' instead of '{dir_name}'" in caplog.text
->>>>>>> 1771a8ad
+    assert f"Creating '{new_name}' instead of '{dir_name}'" in caplog.text